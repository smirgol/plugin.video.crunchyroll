--- conflicted
+++ resolved
@@ -11,12 +11,7 @@
   maybe the "is_completed" flag by crunchy determines if the anime as a whole is finished and it is not indicating
   that I have viewed that series?
 
-<<<<<<< HEAD
-+ we probably need to store the authentication data. Not sure about how Kodi works, but for everything you do
-  it will re-run the app, thus restart authentication? That might get us blocked if used excessively
-=======
 
 + not currently an issue, but we need to see what happens if the refresh-token also expires - we now cache the session
   data and if the regular token has expired, the refresh token will be used to refresh the session. which also may have
-  expired, but not sure how to check or catch that
->>>>>>> 40200f33
+  expired, but not sure how to check or catch that