# -*- coding: utf-8 -*-
# Crunchyroll
# Copyright (C) 2018 MrKrabat
#
# This program is free software: you can redistribute it and/or modify
# it under the terms of the GNU Affero General Public License as
# published by the Free Software Foundation, either version 3 of the
# License, or (at your option) any later version.
#
# This program is distributed in the hope that it will be useful,
# but WITHOUT ANY WARRANTY; without even the implied warranty of
# MERCHANTABILITY or FITNESS FOR A PARTICULAR PURPOSE.  See the
# GNU Affero General Public License for more details.
#
# You should have received a copy of the GNU Affero General Public License
# along with this program.  If not, see <http://www.gnu.org/licenses/>.
import sys
from abc import abstractmethod
from typing import Any, Dict, Union

import xbmcgui
import xbmcvfs

try:
    from urllib import unquote_plus
except ImportError:
    from urllib.parse import unquote_plus

from json import dumps

import xbmcaddon

from . import router


class Args(object):
    """Arguments class
    Hold all arguments passed to the script and also persistent user data and
    reference to the addon. It is intended to hold all data necessary for the
    script.
    """

    def __init__(self, argv, kwargs):
        """Initialize arguments object
        Hold also references to the addon which can't be kept at module level.
        """
        # addon specific data
        self.PY2 = sys.version_info[0] == 2  #: True for Python 2
        self._argv = argv
        self._addonurl = re.sub(r"^(plugin://[^/]+)/.*$", r"\1", argv[0])
        self._addonid = self._addonurl[9:]
        self._addon = xbmcaddon.Addon(id=self._addonid)
        self._addonname = self._addon.getAddonInfo("name")
        self._cj = None
        self._device_id = None
        self._args: dict = {}  # holds all parameters provided via URL

        # data from settings
        self._subtitle = None
        self._subtitle_fallback = None

        self._url = re.sub(r"plugin://[^/]+/", "/", argv[0])

        route_params = router.extract_url_params(self._url)
        
        if route_params is not None:
            for key, value in route_params.items():
                if value:
                    self._args[key] = unquote_plus(value)

        for key, value in kwargs.items():
            if value:
                self._args[key] = unquote_plus(value[0])

    def get_arg(self, arg: str, default: Any = None, cast: type = None):
        """ Get an argument provided via URL"""
        value = self._args.get(arg, default)
        if cast:
            value = cast(value)
        return value

    def set_arg(self, key: str, value=Any):
        self._args[key] = value

    def set_args(self, data: Union[Dict, dict, list]):
        self._args.update(data)

    @property
    def addon(self):
        return self._addon

    @property
    def addon_name(self):
        return self._addonname

    @property
    def addon_id(self):
        return self._addonid

    @property
    def addonurl(self):
        return self._addonurl

    @property
    def argv(self):
        return self._argv

    @property
    def device_id(self):
        return self._device_id

    @property
    def subtitle(self):
        return self._subtitle

    @property
    def subtitle_fallback(self):
        return self._subtitle_fallback

    @property
    def args(self):
        return self._args

    @property
    def url(self):
        return self._url


class Meta(type, metaclass=type("", (type,), {"__str__": lambda _: "~hi"})):
    def __str__(self):
        return f"<class 'crunchyroll_beta.types.{self.__name__}'>"


class Object(metaclass=Meta):
    @staticmethod
    def default(obj: "Object"):
        return {
            "_": obj.__class__.__name__,
            **{
                attr: (
                    getattr(obj, attr)
                )
                for attr in filter(lambda x: not x.startswith("_"), obj.__dict__)
                if getattr(obj, attr) is not None
            }
        }

    def __str__(self) -> str:
        return dumps(self, indent=4, default=Object.default, ensure_ascii=False)


class CMS(Object):
    def __init__(self, data: dict):
        self.bucket: str = data.get("bucket")
        self.policy: str = data.get("policy")
        self.signature: str = data.get("signature")
        self.key_pair_id: str = data.get("key_pair_id")


class AccountData(Object):
    def __init__(self, data: dict):
        self.access_token: str = data.get("access_token")
        self.refresh_token: str = data.get("refresh_token")
        self.expires: str = data.get("expires")
        self.token_type: str = data.get("token_type")
        self.scope: str = data.get("scope")
        self.country: str = data.get("country")
        self.account_id: str = data.get("account_id")
        self.cms: CMS = CMS(data.get("cms", {}))
        self.service_available: bool = data.get("service_available")
        self.avatar: str = data.get("avatar")
        self.has_beta: bool = data.get("cr_beta_opt_in")
        self.email_verified: bool = data.get("crleg_email_verified")
        self.email: str = data.get("email")
        self.maturity_rating: str = data.get("maturity_rating")
        self.account_language: str = data.get("preferred_communication_language")
        self.default_subtitles_language: str = data.get("preferred_content_subtitle_language")
        self.default_audio_language: str = data.get("preferred_content_audio_language")
        self.username: str = data.get("username")


class ListableItem(Object):
    """ Base object for all DataObjects below that can be displayed in a Kodi List View """

    def __init__(self):
        super().__init__()
        # just a very few that all child classes have in common, so I can spare myself of using hasattr() and getattr()
        self.id: str | None = None
        self.series_id: str | None = None
        self.season_id: str | None = None
        self.title: str | None = None
        self.thumb: str | None = None
        self.fanart: str | None = None
        self.poster: str | None = None
        self.banner: str | None = None

    @abstractmethod
    def get_info(self, args: Args) -> Dict:
        """ return a dict with info to set on the kodi ListItem (filtered) and access some data """

        pass

    def to_item(self, args: Args) -> xbmcgui.ListItem:
        """ Convert ourselves to a Kodi ListItem"""

        from resources.lib.view import types

        info = self.get_info(args)
        # filter out items not known to kodi
        list_info = {key: info[key] for key in types if key in info}

        li = xbmcgui.ListItem()
        li.setLabel(self.title)

        # if is a playable item, set some things
        if hasattr(self, 'duration'):
            li.setProperty("IsPlayable", "true")
            li.setProperty('TotalTime', str(float(getattr(self, 'duration'))))
            # set resume if not fully watched and playhead > x
            if hasattr(self, 'playcount') and getattr(self, 'playcount') == 0:
                if hasattr(self, 'playhead') and getattr(self, 'playhead') > 0:
                    resume = int(getattr(self, 'playhead') / getattr(self, 'duration') * 100)
                    if 5 <= resume <= 90:
                        li.setProperty('ResumeTime', str(float(getattr(self, 'playhead'))))

        li.setInfo('video', list_info)
        li.setArt({
            "thumb": self.thumb or 'DefaultFolder.png',
            'poster': self.poster or self.thumb or 'DefaultFolder.png',
            'banner': self.thumb or 'DefaultFolder.png',
            'fanart': self.fanart or xbmcvfs.translatePath(args.addon.getAddonInfo('fanart')),
            'icon': self.thumb or 'DefaultFolder.png'
        })

<<<<<<< HEAD
        # add context menu
        # @todo: this only makes sense in some very specific places, we need a way to handle these better.
        u = build_url(args, info)
        cm = []
        if hasattr(self, 'series_id') and getattr(self, 'series_id') is not None:
            if hasattr(self, 'season_id') and getattr(self, 'season_id') != getattr(self, 'id'):
                cm.append((args.addon.getLocalizedString(30045),
                        "Container.Update(%s)" % build_url(args, info, "series_view")))
        if hasattr(self, 'season_id') and getattr(self, 'season_id') is not None:  # and getattr(self, 'season_id') != getattr(self, 'id'):
            cm.append((args.addon.getLocalizedString(30046),
                       "Container.Update(%s)" % build_url(args, info, "season_view")))

        if len(cm) > 0:
            li.addContextMenuItems(cm)

=======
>>>>>>> c118e579
        return li

    def update_playcount_from_playhead(self, playhead_data: Dict):
        if not isinstance(self, (EpisodeData, MovieData)):
            return

        setattr(self, 'playhead', playhead_data.get('playhead'))
        if playhead_data.get('fully_watched'):
            setattr(self, 'playcount', 1)
        else:
            self.recalc_playcount()


"""Naming convention for reference:
    Crunchyroll           XBMC
    series                collection
    season                season
    episode               episode   
"""


class SeriesData(ListableItem):
    """ A Series containing Seasons containing Episodes """

    def __init__(self, data: dict):
        super().__init__()
        from . import utils

        panel = data.get('panel') or data
        meta = panel.get("series_metadata") or panel

        self.id = panel.get("id")
        self.title: str = panel.get("title")
        self.tvshowtitle: str = panel.get("title")
        self.series_id: str | None = panel.get("id")
        self.season_id: str | None = None
        self.plot: str = panel.get("description", "")
        self.plotoutline: str = panel.get("description", "")
        self.year: str = str(meta.get("series_launch_year")) + '-01-01'
        self.aired: str = str(meta.get("series_launch_year")) + '-01-01'
        self.premiered: str = str(meta.get("series_launch_year"))
        self.episode: int = meta.get('episode_count')
        self.season: int = meta.get('season_count')

        self.thumb: str | None = utils.get_img_from_struct(panel, "poster_tall", 2)
        self.fanart: str | None = utils.get_img_from_struct(panel, "poster_wide", 2)
        self.poster: str | None = utils.get_img_from_struct(panel, "poster_tall", 2)
        self.banner: str | None = None
        self.rating: int = 0
        self.playcount: int = 0

    def recalc_playcount(self):
        # @todo: not sure how to get that without checking all child seasons and their episodes
        pass

    def get_info(self, args: Args) -> Dict:
        # in theory, we could also omit this method and just iterate over the objects properties and use them
        # to set data on the Kodi ListItem, but this way we are decoupled from their naming convention
        return {
            'title': self.title,
            'tvshowtitle': self.tvshowtitle,
            'season': self.season,
            'episode': self.episode,
            'plot': self.plot,
            'plotoutline': self.plotoutline,

            'playcount': self.playcount,
            'series_id': self.series_id,

            'year': self.year,
            'aired': self.aired,
            'premiered': self.premiered,

            'rating': self.rating,

            'mediatype': 'season',

            # internally used for routing
            "mode": "seasons"
        }


class SeasonData(ListableItem):
    """ A Season/Arc of a Series containing Episodes """

    def __init__(self, data: dict):
        super().__init__()

        self.id = data.get("id")
        self.title: str = data.get("title")
        self.tvshowtitle: str = data.get("title")
        self.series_id: str | None = data.get("series_id")
        self.season_id: str | None = data.get("id")
        self.plot: str = ""  # does not have description. maybe object endpoint?
        self.plotoutline: str = ""
        self.year: str = ""
        self.aired: str = ""
        self.premiered: str = ""
        self.episode: int = 0  # @todo we want to display that, but it's not in the data
        self.season: int = data.get('season_number')
        self.thumb: str | None = None
        self.fanart: str | None = None
        self.poster: str | None = None
        self.banner: str | None = None
        self.rating: int = 0
        self.playcount: int = 1 if data.get('is_complete') == 'true' else 0

        self.recalc_playcount()

    def recalc_playcount(self):
        # @todo: not sure how to get that without checking all child episodes
        pass

    def get_info(self, args: Args) -> Dict:
        return {
            'title': self.title,
            'tvshowtitle': self.tvshowtitle,
            'season': self.season,
            'episode': self.episode,
            # 'plot': self.plot,
            # 'plotoutline': self.plotoutline,

            'playcount': self.playcount,
            'series_id': self.series_id,
            'season_id': self.season_id,

            # 'year': self.year,
            # 'aired': self.aired,
            # 'premiered': self.premiered,

            'rating': self.rating,

            'mediatype': 'season',

            # internally used for routing
            "mode": "episodes"
        }


# dto
class EpisodeData(ListableItem):
    """ A single Episode of a Season of a Series """

    def __init__(self, data: dict):
        super().__init__()
        from . import utils

        panel = data.get('panel') or data
        meta = panel.get("episode_metadata") or panel

        self.id = panel.get("id")
        self.title: str = utils.format_long_episode_title(meta.get("season_title"), meta.get("episode_number"),
                                                          panel.get("title"))
        self.tvshowtitle: str = meta.get("series_title", "")
        self.duration: int = int(meta.get("duration_ms", 0) / 1000)
        self.playhead: int = data.get("playhead", 0)
        self.season: int = meta.get("season_number", 1)
        self.episode: int = meta.get("episode", 1)
        self.episode_id: str | None = panel.get("id")
        self.season_id: str | None = meta.get("season_id")
        self.series_id: str | None = meta.get("series_id")
        self.plot: str = panel.get("description", "")
        self.plotoutline: str = panel.get("description", "")
        self.year: str = meta.get("episode_air_date")[:4] if meta.get("episode_air_date") is not None else ""
        self.aired: str = meta.get("episode_air_date")[:10] if meta.get("episode_air_date") is not None else ""
        self.premiered: str = meta.get("episode_air_date")[:10] if meta.get("episode_air_date") is not None else ""
        self.thumb: str | None = utils.get_img_from_struct(panel, "thumbnail", 2)
        self.fanart: str | None = utils.get_img_from_struct(panel, "thumbnail", 2)
        self.poster: str | None = None
        self.banner: str | None = None
        self.rating: int = 0
        self.playcount: int = 0
        self.stream_id: str | None = utils.get_stream_id_from_item(panel)

        self.recalc_playcount()

    def recalc_playcount(self):
        if self.playhead is not None and self.duration is not None:
            self.playcount = 1 if (int(self.playhead / self.duration * 100)) > 90 else 0

    def get_info(self, args: Args) -> Dict:
        return {
            'title': self.title,
            'tvshowtitle': self.tvshowtitle,
            'season': self.season,
            'episode': self.episode,
            'plot': self.plot,
            'plotoutline': self.plotoutline,

            'playhead': self.playhead,
            'duration': self.duration,
            'playcount': self.playcount,

            'season_id': self.season_id,
            'series_id': self.series_id,
            'episode_id': self.episode_id,
            'stream_id': self.stream_id,

            'year': self.year,
            'aired': self.aired,
            'premiered': self.premiered,

            'rating': self.rating,

            'mediatype': 'episode',

            # internally used for routing
            "mode": "videoplay"
        }


class MovieData(ListableItem):
    def __init__(self, data: dict):
        super().__init__()
        from . import utils

        panel = data.get('panel') or data
        meta = panel.get("movie_metadata") or panel

        self.id = panel.get("id")
        self.title: str = meta.get("movie_listing_title", "")
        self.tvshowtitle: str = meta.get("movie_listing_title", "")
        self.duration: int = int(meta.get("duration_ms", 0) / 1000)
        self.playhead: int = data.get("playhead", 0)
        self.season: int = 1
        self.episode: int = 1
        self.episode_id: str | None = panel.get("id")
        self.season_id: str | None = None
        self.series_id: str | None = None
        self.plot: str = panel.get("description", "")
        self.plotoutline: str = panel.get("description", "")
        self.year: str = meta.get("premium_available_date")[:10] if meta.get(
            "premium_available_date") is not None else ""
        self.aired: str = meta.get("premium_available_date")[:10] if meta.get(
            "premium_available_date") is not None else ""
        self.premiered: str = meta.get("premium_available_date")[:10] if meta.get(
            "premium_available_date") is not None else ""
        self.thumb: str | None = utils.get_img_from_struct(panel, "thumbnail", 2)
        self.fanart: str | None = utils.get_img_from_struct(panel, "thumbnail", 2)
        self.poster: str | None = None
        self.banner: str | None = None
        self.rating: int = 0
        self.playcount: int = 0
        self.stream_id: str | None = utils.get_stream_id_from_item(panel)

        self.recalc_playcount()

    def recalc_playcount(self):
        if self.playhead is not None and self.duration is not None:
            self.playcount = 1 if (int(self.playhead / self.duration * 100)) > 90 else 0

    def get_info(self, args: Args) -> Dict:
        return {
            'title': self.title,
            'tvshowtitle': self.tvshowtitle,
            'season': self.season,
            'episode': self.episode,
            'plot': self.plot,
            'plotoutline': self.plotoutline,

            'playhead': self.playhead,
            'duration': self.duration,
            'playcount': self.playcount,

            'series_id': self.series_id,
            'season_id': self.season_id,
            'episode_id': self.episode_id,
            'stream_id': self.stream_id,

            'year': self.year,
            'aired': self.aired,
            'premiered': self.premiered,

            'rating': self.rating,

            'mediatype': 'movie',

            # internally used for routing
            "mode": "videoplay"
        }


class CrunchyrollError(Exception):
    pass


class LoginError(Exception):
    pass<|MERGE_RESOLUTION|>--- conflicted
+++ resolved
@@ -14,6 +14,7 @@
 #
 # You should have received a copy of the GNU Affero General Public License
 # along with this program.  If not, see <http://www.gnu.org/licenses/>.
+import re
 import sys
 from abc import abstractmethod
 from typing import Any, Dict, Union
@@ -62,7 +63,7 @@
         self._url = re.sub(r"plugin://[^/]+/", "/", argv[0])
 
         route_params = router.extract_url_params(self._url)
-        
+
         if route_params is not None:
             for key, value in route_params.items():
                 if value:
@@ -232,24 +233,6 @@
             'icon': self.thumb or 'DefaultFolder.png'
         })
 
-<<<<<<< HEAD
-        # add context menu
-        # @todo: this only makes sense in some very specific places, we need a way to handle these better.
-        u = build_url(args, info)
-        cm = []
-        if hasattr(self, 'series_id') and getattr(self, 'series_id') is not None:
-            if hasattr(self, 'season_id') and getattr(self, 'season_id') != getattr(self, 'id'):
-                cm.append((args.addon.getLocalizedString(30045),
-                        "Container.Update(%s)" % build_url(args, info, "series_view")))
-        if hasattr(self, 'season_id') and getattr(self, 'season_id') is not None:  # and getattr(self, 'season_id') != getattr(self, 'id'):
-            cm.append((args.addon.getLocalizedString(30046),
-                       "Container.Update(%s)" % build_url(args, info, "season_view")))
-
-        if len(cm) > 0:
-            li.addContextMenuItems(cm)
-
-=======
->>>>>>> c118e579
         return li
 
     def update_playcount_from_playhead(self, playhead_data: Dict):
