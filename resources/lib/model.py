--- conflicted
+++ resolved
@@ -14,10 +14,6 @@
 #
 # You should have received a copy of the GNU Affero General Public License
 # along with this program.  If not, see <http://www.gnu.org/licenses/>.
-<<<<<<< HEAD
-
-=======
->>>>>>> 96551f42
 import re
 import sys
 from abc import abstractmethod
@@ -63,14 +59,6 @@
         # data from settings
         self._subtitle = None
         self._subtitle_fallback = None
-<<<<<<< HEAD
-        # needed to pass some data around
-        self.playhead = None
-        self.series_id = None
-        self.episode_id = None
-        self.stream_id = None
-        self.duration = None
-=======
 
         self._url = re.sub(r"plugin://[^/]+/", "/", argv[0])
 
@@ -80,16 +68,6 @@
             for key, value in route_params.items():
                 if value:
                     self._args[key] = unquote_plus(value)
->>>>>>> 96551f42
-
-        self._url = re.sub(r"plugin://[^/]+/", "/", argv[0])
-
-        route_params = router.extract_url_params(self._url)
-
-        if route_params is not None:
-            for key, value in route_params.items():
-                if value:
-                    setattr(self, key, unquote_plus(value))
 
         for key, value in kwargs.items():
             if value:
@@ -141,13 +119,10 @@
         return self._subtitle_fallback
 
     @property
-<<<<<<< HEAD
-=======
     def args(self):
         return self._args
 
     @property
->>>>>>> 96551f42
     def url(self):
         return self._url
 
@@ -205,10 +180,6 @@
         self.username: str = data.get("username")
 
 
-<<<<<<< HEAD
-# @todo: create common base class
-class MovieData(Object):
-=======
 class ListableItem(Object):
     """ Base object for all DataObjects below that can be displayed in a Kodi List View """
 
@@ -299,48 +270,10 @@
 class SeriesData(ListableItem):
     """ A Series containing Seasons containing Episodes """
 
->>>>>>> 96551f42
     def __init__(self, data: dict):
         super().__init__()
         from . import utils
 
-<<<<<<< HEAD
-        meta = data.get("movie_metadata")
-
-        self.title: str = meta.get("movie_listing_title", "")
-        self.tvshowtitle: str = meta.get("movie_listing_title", "")
-        self.duration: int = int(meta.get("duration_ms", 0) / 1000)
-        self.playhead: int = data.get("playhead", 0)
-        self.season: str = ""
-        self.episode: str = "1"
-        self.episode_id: str | None = data.get("id")
-        self.collection_id: str | None = None
-        self.series_id: str | None = None
-        self.plot: str = data.get("description", "")
-        self.plotoutline: str = data.get("description", "")
-        self.year: str = meta.get("premium_available_date")[:10] if meta.get(
-            "premium_available_date") is not None else ""
-        self.aired: str = meta.get("premium_available_date")[:10] if meta.get(
-            "premium_available_date") is not None else ""
-        self.premiered: str = meta.get("premium_available_date")[:10] if meta.get(
-            "premium_available_date") is not None else ""
-        self.thumb: str | None = utils.get_image_from_struct(data, "thumbnail", 2)
-        self.fanart: str | None = utils.get_image_from_struct(data, "thumbnail", 2)
-        self.playcount: int = 0
-        self.stream_id: str | None = None
-
-        try:
-            # note that for fetching streams we need a special guid, not the episode_id
-            self.stream_id = utils.get_stream_id_from_url(
-                data.get("__links__", {}).get("streams", {}).get("href", "")
-            )
-
-            # history data has the stream_id at a different location
-            if self.stream_id is None:
-                self.stream_id = utils.get_stream_id_from_url(
-                    data.get("streams_link")
-                )
-=======
         panel = data.get('panel') or data
         meta = panel.get("series_metadata") or panel
 
@@ -362,7 +295,6 @@
         self.poster: str | None = utils.get_image_from_struct(panel, "poster_tall", 2)
         self.banner: str | None = None
         self.playcount: int = 0
->>>>>>> 96551f42
 
     def recalc_playcount(self):
         # @todo: not sure how to get that without checking all child seasons and their episodes
@@ -448,59 +380,18 @@
 
 
 # dto
-<<<<<<< HEAD
-# @todo: create common base class
-class EpisodeData(Object):
-=======
 class EpisodeData(ListableItem):
     """ A single Episode of a Season of a Series """
 
->>>>>>> 96551f42
     def __init__(self, data: dict):
         super().__init__()
         from . import utils
 
-<<<<<<< HEAD
-        meta = data.get("episode_metadata")
-=======
         panel = data.get('panel') or data
         meta = panel.get("episode_metadata") or panel
->>>>>>> 96551f42
 
         self.id = panel.get("id")
         self.title: str = utils.format_long_episode_title(meta.get("season_title"), meta.get("episode_number"),
-<<<<<<< HEAD
-                                                          data.get("title"))
-        self.tvshowtitle: str = meta.get("series_title", "")
-        self.duration: int = int(meta.get("duration_ms", 0) / 1000)
-        self.playhead: int = data.get("playhead", 0)
-        self.season: int = meta.get("season_number", "")
-        self.episode: str = meta.get("episode", "")
-        self.episode_id: str | None = data.get("id")
-        self.collection_id: str | None = meta.get("season_id")
-        self.series_id: str | None = meta.get("series_id")
-        self.plot: str = data.get("description", "")
-        self.plotoutline: str = data.get("description", "")
-        self.year: str = meta.get("episode_air_date")[:10] if meta.get("episode_air_date") is not None else ""
-        self.aired: str = meta.get("episode_air_date")[:10] if meta.get("episode_air_date") is not None else ""
-        self.premiered: str = meta.get("episode_air_date")[:10] if meta.get("episode_air_date") is not None else ""
-        self.thumb: str | None = utils.get_image_from_struct(data, "thumbnail", 2)
-        self.fanart: str | None = utils.get_image_from_struct(data, "thumbnail", 2)
-        self.playcount: int = 0
-        self.stream_id: str | None = None
-
-        try:
-            # note that for fetching streams we need a special guid, not the episode_id
-            self.stream_id = utils.get_stream_id_from_url(
-                data.get("__links__", {}).get("streams", {}).get("href", "")
-            )
-
-            # history data has the stream_id at a different location
-            if self.stream_id is None:
-                self.stream_id = utils.get_stream_id_from_url(
-                    data.get("streams_link")
-                )
-=======
                                                           panel.get("title"))
         self.tvshowtitle: str = meta.get("series_title", "")
         self.duration: int = int(meta.get("duration_ms", 0) / 1000)
@@ -565,7 +456,6 @@
     def __init__(self, data: dict):
         super().__init__()
         from . import utils
->>>>>>> 96551f42
 
         panel = data.get('panel') or data
         meta = panel.get("movie_metadata") or panel
@@ -597,12 +487,8 @@
 
         self.recalc_playcount()
 
-<<<<<<< HEAD
-        if self.playhead > 0 and self.duration > 0:
-=======
     def recalc_playcount(self):
         if self.playhead is not None and self.duration is not None:
->>>>>>> 96551f42
             self.playcount = 1 if (int(self.playhead / self.duration * 100)) > 90 else 0
 
     def get_info(self, args: Args) -> Dict:
@@ -638,24 +524,6 @@
         }
 
 
-# dto
-# @todo: create common base class
-class SeriesData(Object):
-    def __init__(self, data: dict):
-        from . import utils
-
-        meta = data.get("series_metadata")
-
-        self.title: str = data.get("title")
-        self.tvshowtitle: str = data.get("title")
-        self.series_id: str = data.get("id")
-        self.plot: str = data.get("description")
-        self.plotoutline: str = data.get("description")
-        self.year: str = meta.get("series_launch_year")
-        self.poster: str = utils.get_image_from_struct(data, "poster_tall", 2)
-        self.fanart: str = utils.get_image_from_struct(data, "poster_wide", 2)
-
-
 class CrunchyrollError(Exception):
     pass
 
