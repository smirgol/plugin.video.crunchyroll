# -*- coding: utf-8 -*-
# Crunchyroll
# Copyright (C) 2018 MrKrabat
#
# This program is free software: you can redistribute it and/or modify
# it under the terms of the GNU Affero General Public License as
# published by the Free Software Foundation, either version 3 of the
# License, or (at your option) any later version.
#
# This program is distributed in the hope that it will be useful,
# but WITHOUT ANY WARRANTY; without even the implied warranty of
# MERCHANTABILITY or FITNESS FOR A PARTICULAR PURPOSE.  See the
# GNU Affero General Public License for more details.
#
# You should have received a copy of the GNU Affero General Public License
# along with this program.  If not, see <http://www.gnu.org/licenses/>.

import xbmcvfs
<<<<<<< HEAD

# from os import remove
# from os.path import join

try:
    from urllib import urlencode
except ImportError:
    from urllib.parse import urlencode
try:
    from urllib2 import urlopen, build_opener, HTTPCookieProcessor, install_opener
except ImportError:
    from urllib.request import urlopen, build_opener, HTTPCookieProcessor, install_opener
try:
    from cookielib import LWPCookieJar
except ImportError:
    from http.cookiejar import LWPCookieJar
=======
>>>>>>> 40200f33

import requests
from datetime import timedelta
from typing import Optional, Dict
from .model import AccountData, Args
from . import utils
import json as JSON


class API:
    """Api documentation
    https://github.com/CloudMax94/crunchyroll-api/wiki/Api
    """
    URL = "https://api.crunchyroll.com/"
    VERSION = "1.1.21.0"
    TOKEN = "LNDJgOit5yaRIWN"
    DEVICE = "com.crunchyroll.windows.desktop"
    TIMEOUT = 30

    INDEX_ENDPOINT = "https://beta-api.crunchyroll.com/index/v2"
    PROFILE_ENDPOINT = "https://beta-api.crunchyroll.com/accounts/v1/me/profile"
    TOKEN_ENDPOINT = "https://beta-api.crunchyroll.com/auth/v1/token"
    SEARCH_ENDPOINT = "https://beta-api.crunchyroll.com/content/v1/search"
    STREAMS_ENDPOINT = "https://beta-api.crunchyroll.com/cms/v2{}/videos/{}/streams"
    SERIES_ENDPOINT = "https://beta-api.crunchyroll.com/cms/v2{}/series/{}"
    SEASONS_ENDPOINT = "https://beta-api.crunchyroll.com/cms/v2{}/seasons"
    EPISODES_ENDPOINT = "https://beta-api.crunchyroll.com/cms/v2{}/episodes"
    SIMILAR_ENDPOINT = "https://beta-api.crunchyroll.com/content/v1/{}/similar_to"
    NEWSFEED_ENDPOINT = "https://beta-api.crunchyroll.com/content/v1/news_feed"
    BROWSE_ENDPOINT = "https://beta-api.crunchyroll.com/content/v1/browse"
    WATCHLIST_LIST_ENDPOINT = "https://beta-api.crunchyroll.com/content/v1/{}/watchlist"
    WATCHLIST_SERIES_ENDPOINT = "https://beta-api.crunchyroll.com/content/v1/{}/watchlist/{}"
    PLAYHEADS_ENDPOINT = "https://beta-api.crunchyroll.com/content/v2/{}/playheads"
    HISTORY_ENDPOINT = "https://beta-api.crunchyroll.com/content/v2/{}/watch-history"
    SEASONAL_TAGS_ENDPOINT = "https://beta-api.crunchyroll.com/content/v2/discover/seasonal_tags"
    CATEGORIES_ENDPOINT = "https://beta-api.crunchyroll.com/content/v1/tenant_categories"

    AUTHORIZATION = "Basic aHJobzlxM2F3dnNrMjJ1LXRzNWE6cHROOURteXRBU2Z6QjZvbXVsSzh6cUxzYTczVE1TY1k="

    def __init__(
            self,
            args: Args = None,
            locale: str = "en-US"
    ) -> None:
        self.http = requests.Session()
        self.locale: str = locale
        self.account_data: AccountData = AccountData(dict())
        self.api_headers: Dict = utils.headers()
        self.args = args

    def start(self) -> bool:
        session_restart = getattr(self.args, "_session_restart", False)

        # restore account data from file
        session_data = self.load_from_storage()
        if session_data:
            self.account_data = AccountData(session_data)
            account_auth = {"Authorization": f"{self.account_data.token_type} {self.account_data.access_token}"}
            self.api_headers.update(account_auth)

            # check if tokes are expired
            if utils.get_date() > utils.str_to_date(self.account_data.expires):
                # @TODO: I'm not sure what happens if the refresh token has also expired...
                session_restart = True
            else:
                return True

        # session management
        self.create_session(session_restart)

        return True

    def create_session(self, refresh=False) -> None:
        # get login information
        username = self.args.addon.getSetting("crunchyroll_username")
        password = self.args.addon.getSetting("crunchyroll_password")

        if refresh:
            utils.log("Refreshing session")
        else:
            utils.log("Creating new session")

        headers = {"Authorization": API.AUTHORIZATION}
        data = {}

        if not refresh:
            data = {
                "username": username,
                "password": password,
                "grant_type": "password",
                "scope": "offline_access",
            }
        elif refresh:
            data = {
                "refresh_token": self.account_data.refresh_token,
                "grant_type": "refresh_token",
                "scope": "offline_access",
            }

        r = self.http.request(
            method="POST",
            url=API.TOKEN_ENDPOINT,
            headers=headers,
            data=data
        )
        r_json = utils.get_json_from_response(r)

        self.api_headers.clear()
        self.account_data = AccountData({})

        access_token = r_json["access_token"]
        token_type = r_json["token_type"]
        account_auth = {"Authorization": f"{token_type} {access_token}"}

        account_data = dict()
        account_data.update(r_json)
        self.account_data = AccountData({})
        self.api_headers.update(account_auth)

        r = self.make_request(
            method="GET",
            url=API.INDEX_ENDPOINT
        )
        account_data.update(r)

        r = self.make_request(
            method="GET",
            url=API.PROFILE_ENDPOINT
        )
        account_data.update(r)

        account_data["expires"] = utils.date_to_str(
            utils.get_date() + timedelta(seconds=float(account_data["expires_in"])))
        self.account_data = AccountData(account_data)

        self.write_to_storage(self.account_data)

    def close(self):
        """Saves cookies and session
        """
        # no longer required, data is saved upon session update already


    def destroy(self):
        # @TODO: update

        """Destroys session
        """
        utils.log("DESTROY CALLED")
        self.delete_storage()

    def make_request(
            self,
            method: str,
            url: str,
            headers=None,
            params=None,
            data=None,
            json=None
    ) -> Optional[Dict]:
        if params is None:
            params = dict()
        if headers is None:
            headers = dict()
        if self.account_data:
            if expiration := self.account_data.expires:
                current_time = utils.get_date()
                if current_time > utils.str_to_date(expiration):
                    self.create_session(refresh=True)
            params.update({
                "Policy": self.account_data.cms.policy,
                "Signature": self.account_data.cms.signature,
                "Key-Pair-Id": self.account_data.cms.key_pair_id
            })
        headers.update(self.api_headers)

        r = self.http.request(
            method,
            url,
            headers=headers,
            params=params,
            data=data,
            json=json
        )
        return utils.get_json_from_response(r)

    def get_storage_path(self):
        """Get cookie file path
        """
        profile_path = xbmcvfs.translatePath(self.args.addon.getAddonInfo("profile"))

        return profile_path + "session_data.json"

    def load_from_storage(self) -> Optional[Dict]:
        storage_file = self.get_storage_path()

        if not xbmcvfs.exists(storage_file):
            return None

        with xbmcvfs.File(storage_file) as file:
            data = JSON.load(file)

        d = dict()
        d.update(data)

        return d

    def delete_storage(self) -> None:
        storage_file = self.get_storage_path()

        if not xbmcvfs.exists(storage_file):
            return None

        xbmcvfs.delete(storage_file)

    def write_to_storage(self, account: AccountData) -> bool:
        storage_file = self.get_storage_path()

        # serialize (Object has a to_str serializer)
        json_string = str(account)

        with xbmcvfs.File(storage_file, 'w') as file:
            result = file.write(json_string)

        return result<|MERGE_RESOLUTION|>--- conflicted
+++ resolved
@@ -16,25 +16,6 @@
 # along with this program.  If not, see <http://www.gnu.org/licenses/>.
 
 import xbmcvfs
-<<<<<<< HEAD
-
-# from os import remove
-# from os.path import join
-
-try:
-    from urllib import urlencode
-except ImportError:
-    from urllib.parse import urlencode
-try:
-    from urllib2 import urlopen, build_opener, HTTPCookieProcessor, install_opener
-except ImportError:
-    from urllib.request import urlopen, build_opener, HTTPCookieProcessor, install_opener
-try:
-    from cookielib import LWPCookieJar
-except ImportError:
-    from http.cookiejar import LWPCookieJar
-=======
->>>>>>> 40200f33
 
 import requests
 from datetime import timedelta
@@ -166,8 +147,7 @@
         )
         account_data.update(r)
 
-        account_data["expires"] = utils.date_to_str(
-            utils.get_date() + timedelta(seconds=float(account_data["expires_in"])))
+        account_data["expires"] = utils.date_to_str(utils.get_date() + timedelta(seconds=float(account_data["expires_in"])))
         self.account_data = AccountData(account_data)
 
         self.write_to_storage(self.account_data)
@@ -185,6 +165,7 @@
         """
         utils.log("DESTROY CALLED")
         self.delete_storage()
+
 
     def make_request(
             self,
