--- conflicted
+++ resolved
@@ -73,12 +73,8 @@
     CRUNCHYLISTS_LISTS_ENDPOINT = "https://beta-api.crunchyroll.com/content/v2/{}/custom-lists"
     CRUNCHYLISTS_VIEW_ENDPOINT = "https://beta-api.crunchyroll.com/content/v2/{}/custom-lists/{}"
 
-<<<<<<< HEAD
-    AUTHORIZATION = "Basic bHF0ai11YmY1aHF4dGdvc2ZsYXQ6N2JIY3hfYnI0czJubWE1bVdrdHdKZEY0ZTU2UU5neFQ="
-=======
     AUTHORIZATION = "Basic OTQzcTkxX3NtMXVhbnZiX3ppbjQ6bDZ5cXJTQ1NPNzZNeXFVZ295c19SQVFKcWsyemU3YnE="
     LICENSE_ENDPOINT = "https://cr-license-proxy.prd.crunchyrollsvc.com/v1/license/widevine"
->>>>>>> 222acb58
 
     def __init__(
             self,
@@ -311,11 +307,7 @@
 
 def default_request_headers() -> Dict:
     return {
-<<<<<<< HEAD
-        "User-Agent": "Crunchyroll/3.50.2 Android/14 okhttp/4.12.0",
-=======
         "User-Agent": API.CRUNCHYROLL_UA,
->>>>>>> 222acb58
         "Content-Type": "application/x-www-form-urlencoded"
     }
 
