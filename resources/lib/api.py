# -*- coding: utf-8 -*-
# Crunchyroll
# Copyright (C) 2018 MrKrabat
#
# This program is free software: you can redistribute it and/or modify
# it under the terms of the GNU Affero General Public License as
# published by the Free Software Foundation, either version 3 of the
# License, or (at your option) any later version.
#
# This program is distributed in the hope that it will be useful,
# but WITHOUT ANY WARRANTY; without even the implied warranty of
# MERCHANTABILITY or FITNESS FOR A PARTICULAR PURPOSE.  See the
# GNU Affero General Public License for more details.
#
# You should have received a copy of the GNU Affero General Public License
# along with this program.  If not, see <http://www.gnu.org/licenses/>.

import json
import time
from datetime import timedelta, datetime
from typing import Optional, Dict

import requests
import xbmc
import xbmcvfs
from requests import HTTPError, Response

from . import utils
from .model import AccountData, Args, LoginError


class API:
    """Api documentation
    https://github.com/CloudMax94/crunchyroll-api/wiki/Api
    """
    URL = "https://api.crunchyroll.com/"
    VERSION = "1.1.21.0"
    TOKEN = "LNDJgOit5yaRIWN"
    DEVICE = "com.crunchyroll.windows.desktop"
    TIMEOUT = 30

    INDEX_ENDPOINT = "https://beta-api.crunchyroll.com/index/v2"
    PROFILE_ENDPOINT = "https://beta-api.crunchyroll.com/accounts/v1/me/profile"
    TOKEN_ENDPOINT = "https://beta-api.crunchyroll.com/auth/v1/token"
    SEARCH_ENDPOINT = "https://beta-api.crunchyroll.com/content/v1/search"
    STREAMS_ENDPOINT = "https://beta-api.crunchyroll.com/cms/v2{}/videos/{}/streams"
    # SERIES_ENDPOINT = "https://beta-api.crunchyroll.com/cms/v2{}/series/{}"
    SEASONS_ENDPOINT = "https://beta-api.crunchyroll.com/cms/v2{}/seasons"
    EPISODES_ENDPOINT = "https://beta-api.crunchyroll.com/cms/v2{}/episodes"
    OBJECTS_BY_ID_LIST_ENDPOINT = "https://beta-api.crunchyroll.com/content/v2/cms/objects/{}"
    # SIMILAR_ENDPOINT = "https://beta-api.crunchyroll.com/content/v1/{}/similar_to"
    # NEWSFEED_ENDPOINT = "https://beta-api.crunchyroll.com/content/v1/news_feed"
    BROWSE_ENDPOINT = "https://beta-api.crunchyroll.com/content/v1/browse"
    # there is also a v2, but that will only deliver content_ids and no details about the entries
    WATCHLIST_LIST_ENDPOINT = "https://beta-api.crunchyroll.com/content/v1/{}/watchlist"
    # only v2 will allow removal of watchlist entries.
    # !!!! be super careful and always provide a content_id, or it will delete the whole playlist! *sighs* !!!!
    # WATCHLIST_REMOVE_ENDPOINT = "https://beta-api.crunchyroll.com/content/v2/{}/watchlist/{}"
    WATCHLIST_V2_ENDPOINT = "https://beta-api.crunchyroll.com/content/v2/{}/watchlist"
    PLAYHEADS_ENDPOINT = "https://beta-api.crunchyroll.com/content/v2/{}/playheads"
    HISTORY_ENDPOINT = "https://beta-api.crunchyroll.com/content/v2/{}/watch-history"
    RESUME_ENDPOINT = "https://beta-api.crunchyroll.com/content/v2/discover/{}/history"
    SEASONAL_TAGS_ENDPOINT = "https://beta-api.crunchyroll.com/content/v2/discover/seasonal_tags"
    CATEGORIES_ENDPOINT = "https://beta-api.crunchyroll.com/content/v1/tenant_categories"
    SKIP_EVENTS_ENDPOINT = "https://static.crunchyroll.com/skip-events/production/{}.json"  # request w/o auth req.
    INTRO_V2_ENDPOINT = "https://static.crunchyroll.com/datalab-intro-v2/{}.json"

<<<<<<< HEAD
=======
    CRUNCHYLISTS_LISTS_ENDPOINT = "https://beta-api.crunchyroll.com/content/v2/{}/custom-lists"
    CRUNCHYLISTS_VIEW_ENDPOINT = "https://beta-api.crunchyroll.com/content/v2/{}/custom-lists/{}"

>>>>>>> e91ca5a1
    AUTHORIZATION = "Basic b2VkYXJteHN0bGgxanZhd2ltbnE6OWxFaHZIWkpEMzJqdVY1ZFc5Vk9TNTdkb3BkSnBnbzE="

    def __init__(
            self,
            args: Args = None,
            locale: str = "en-US"
    ) -> None:
        self.http = requests.Session()
        self.locale: str = locale
        self.account_data: AccountData = AccountData(dict())
        self.api_headers: Dict = default_request_headers()
        self.args = args
        self.retry_counter = 0

    def start(self) -> bool:
        session_restart = self.args.get_arg('session_restart', False)

        # restore account data from file
        session_data = self.load_from_storage()
        if session_data and not session_restart:
            self.account_data = AccountData(session_data)
            account_auth = {"Authorization": f"{self.account_data.token_type} {self.account_data.access_token}"}
            self.api_headers.update(account_auth)

            # check if tokes are expired
            if get_date() > str_to_date(self.account_data.expires):
                session_restart = True
            else:
                return True

        # session management
        self.create_session(session_restart)

        return True

    def create_session(self, refresh=False) -> None:
        # get login information
        username = self.args.addon.getSetting("crunchyroll_username")
        password = self.args.addon.getSetting("crunchyroll_password")

        headers = {"Authorization": API.AUTHORIZATION}
        data = {}

        if not refresh:
            data = {
                "username": username,
                "password": password,
                "grant_type": "password",
                "scope": "offline_access",
            }
        elif refresh:
            data = {
                "refresh_token": self.account_data.refresh_token,
                "grant_type": "refresh_token",
                "scope": "offline_access",
            }

        r = self.http.request(
            method="POST",
            url=API.TOKEN_ENDPOINT,
            headers=headers,
            data=data
        )

        # if refreshing and refresh token is expired, it will throw a 400
        # retry with a fresh login, but limit retries to prevent loop in case something else went wrong
        if r.status_code == 400:
            utils.crunchy_log(self.args, "Invalid/Expired credentials, restarting session from scratch")
            self.retry_counter = self.retry_counter + 1
            self.delete_storage()
            if self.retry_counter > 2:
                utils.crunchy_log(self.args, "Max retries exceeded. Aborting!", xbmc.LOGERROR)
                raise LoginError("Failed to authenticate twice")
            return self.create_session()

        r_json = get_json_from_response(r)

        self.api_headers.clear()
        self.account_data = AccountData({})

        access_token = r_json["access_token"]
        token_type = r_json["token_type"]
        account_auth = {"Authorization": f"{token_type} {access_token}"}

        account_data = dict()
        account_data.update(r_json)
        self.account_data = AccountData({})
        self.api_headers.update(account_auth)

        r = self.make_request(
            method="GET",
            url=API.INDEX_ENDPOINT
        )
        account_data.update(r)

        r = self.make_request(
            method="GET",
            url=API.PROFILE_ENDPOINT
        )
        account_data.update(r)

        account_data["expires"] = date_to_str(
            get_date() + timedelta(seconds=float(account_data["expires_in"])))
        self.account_data = AccountData(account_data)

        self.write_to_storage(self.account_data)
        self.retry_counter = 0

    def close(self) -> None:
        """Saves cookies and session
        """
        # no longer required, data is saved upon session update already

    def destroy(self) -> None:
        """Destroys session
        """
        self.delete_storage()

    def make_request(
            self,
            method: str,
            url: str,
            headers=None,
            params=None,
            data=None,
            json_data=None,
            is_retry=False
    ) -> Optional[Dict]:
        if params is None:
            params = dict()
        if headers is None:
            headers = dict()
        if self.account_data:
            if expiration := self.account_data.expires:
                current_time = get_date()
                if current_time > str_to_date(expiration):
                    self.create_session(refresh=True)
            params.update({
                "Policy": self.account_data.cms.policy,
                "Signature": self.account_data.cms.signature,
                "Key-Pair-Id": self.account_data.cms.key_pair_id
            })
<<<<<<< HEAD

=======
>>>>>>> e91ca5a1
        request_headers = {}
        request_headers.update(self.api_headers)
        request_headers.update(headers)

        r = self.http.request(
            method,
            url,
            headers=request_headers,
            params=params,
            data=data,
            json=json_data
        )

        # something went wrong with authentication, possibly an expired token that wasn't caught above due to host
        # clock issues. set expiration date to 0 and re-call, triggering a full session refresh.
        if r.status_code == 401:
            if is_retry:
                raise LoginError('Request to API failed twice due to authentication issues.')

            utils.crunchy_log(self.args, "make_request_proposal: request failed due to auth error", xbmc.LOGERROR)
            self.account_data.expires = 0
            return self.make_request(method, url, headers, params, data, json_data, True)

        return get_json_from_response(r)

    def make_unauthenticated_request(
            self,
            method: str,
            url: str,
            headers=None,
            params=None,
            data=None,
            json_data=None,
    ) -> Optional[Dict]:
        """ Send a raw request without any session information """

        req = requests.Request(method, url, data=data, params=params, headers=headers, json=json_data)
        prepped = req.prepare()
        r = self.http.send(prepped)

        return get_json_from_response(r)

    def get_storage_path(self) -> str:
        """Get cookie file path
        """
        profile_path = xbmcvfs.translatePath(self.args.addon.getAddonInfo("profile"))

        return profile_path

    def load_from_storage(self) -> Optional[Dict]:
        storage_file = self.get_storage_path() + "session_data.json"

        if not xbmcvfs.exists(storage_file):
            return None

        with xbmcvfs.File(storage_file) as file:
            data = json.load(file)

        d = dict()
        d.update(data)

        return d

    def delete_storage(self) -> None:
        storage_file = self.get_storage_path() + "session_data.json"

        if not xbmcvfs.exists(storage_file):
            return None

        xbmcvfs.delete(storage_file)

    def write_to_storage(self, account: AccountData) -> bool:
        storage_file = self.get_storage_path() + "session_data.json"

        # serialize (Object has a to_str serializer)
        json_string = str(account)

        with xbmcvfs.File(storage_file, 'w') as file:
            result = file.write(json_string)

        return result


def default_request_headers() -> Dict:
    return {
        "User-Agent": "Crunchyroll/3.10.0 Android/6.0 okhttp/4.9.1",
        "Content-Type": "application/x-www-form-urlencoded"
    }


def get_date() -> datetime:
    return datetime.utcnow()


def date_to_str(date: datetime) -> str:
    return "{}-{}-{}T{}:{}:{}Z".format(
        date.year, date.month,
        date.day, date.hour,
        date.minute, date.second
    )


def str_to_date(string: str) -> datetime:
    time_format = "%Y-%m-%dT%H:%M:%SZ"

    try:
        res = datetime.strptime(string, time_format)
    except TypeError:
        res = datetime(*(time.strptime(string, time_format)[0:6]))

    return res


def get_json_from_response(r: Response) -> Optional[Dict]:
    from .utils import log_error_with_trace
    from .model import CrunchyrollError

    code: int = r.status_code
    response_type: str = r.headers.get("Content-Type")

    # no content - possibly POST/DELETE request?
    if not r or not r.text:
        try:
            r.raise_for_status()
            return None
        except HTTPError as e:
            # r.text is empty when status code cause raise
            r = e.response

    # handle text/plain response (e.g. fetch subtitle)
    if response_type == "text/plain":
        # if encoding is not provided in the response, Requests will make an educated guess and very likely fail
        # messing encoding up - which did cost me hours. We will always receive utf-8 from crunchy, so enforce that
        r.encoding = "utf-8"
        d = dict()
        d.update({
            'data': r.text
        })
        return d

    if not r.ok and r.text[0] != "{":
        raise CrunchyrollError(f"[{code}] {r.text}")

    try:
        r_json: Dict = r.json()
    except requests.exceptions.JSONDecodeError:
        log_error_with_trace(None, "Failed to parse response data")
        return None

    if "error" in r_json:
        error_code = r_json.get("error")
        if error_code == "invalid_grant":
            raise LoginError(f"[{code}] Invalid login credentials.")
    elif "message" in r_json and "code" in r_json:
        message = r_json.get("message")
        raise CrunchyrollError(f"[{code}] Error occurred: {message}")
    if not r.ok:
        raise CrunchyrollError(f"[{code}] {r.text}")

    return r_json<|MERGE_RESOLUTION|>--- conflicted
+++ resolved
@@ -65,12 +65,9 @@
     SKIP_EVENTS_ENDPOINT = "https://static.crunchyroll.com/skip-events/production/{}.json"  # request w/o auth req.
     INTRO_V2_ENDPOINT = "https://static.crunchyroll.com/datalab-intro-v2/{}.json"
 
-<<<<<<< HEAD
-=======
     CRUNCHYLISTS_LISTS_ENDPOINT = "https://beta-api.crunchyroll.com/content/v2/{}/custom-lists"
     CRUNCHYLISTS_VIEW_ENDPOINT = "https://beta-api.crunchyroll.com/content/v2/{}/custom-lists/{}"
 
->>>>>>> e91ca5a1
     AUTHORIZATION = "Basic b2VkYXJteHN0bGgxanZhd2ltbnE6OWxFaHZIWkpEMzJqdVY1ZFc5Vk9TNTdkb3BkSnBnbzE="
 
     def __init__(
@@ -213,10 +210,6 @@
                 "Signature": self.account_data.cms.signature,
                 "Key-Pair-Id": self.account_data.cms.key_pair_id
             })
-<<<<<<< HEAD
-
-=======
->>>>>>> e91ca5a1
         request_headers = {}
         request_headers.update(self.api_headers)
         request_headers.update(headers)
