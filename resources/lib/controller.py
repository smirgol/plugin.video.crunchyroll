--- conflicted
+++ resolved
@@ -574,13 +574,8 @@
                     "aired": None,  # item["created"][:10],
                     "premiered": None,  # item["created"][:10],
                     "status": u"Completed" if item["is_complete"] else u"Continuing",
-<<<<<<< HEAD
                     # "thumb": args.thumb,  # @todo: re-add
                     # "fanart": args.fanart, # @todo: re-add
-=======
-                    "thumb": poster,
-                    "fanart": fanart,
->>>>>>> f4d8e008
                     "mode": "episodes"
                 },
                 is_folder=True
@@ -662,15 +657,9 @@
                     "plotoutline": item["description"],
                     "aired": item["episode_air_date"][:10],
                     "premiered": item["availability_starts"][:10],  # ???
-<<<<<<< HEAD
                     # "poster": args.thumb,  # @todo: re-add
                     "thumb": utils.get_image_from_struct(item, "thumbnail", 2),
                     # "fanart": args.fanart,  # @todo: re-add
-=======
-                    "poster": poster,
-                    "thumb": utils.get_image_from_struct(item, "thumbnail", 2),
-                    "fanart": fanart,
->>>>>>> f4d8e008
                     "mode": "videoplay",
                     # note that for fetching streams we need a special guid, not the episode_id
                     "stream_id": stream_id,
