# -*- coding: utf-8 -*-
# Crunchyroll
# Copyright (C) 2023 smirgol
#
# This program is free software: you can redistribute it and/or modify
# it under the terms of the GNU Affero General Public License as
# published by the Free Software Foundation, either version 3 of the
# License, or (at your option) any later version.
#
# This program is distributed in the hope that it will be useful,
# but WITHOUT ANY WARRANTY; without even the implied warranty of
# MERCHANTABILITY or FITNESS FOR A PARTICULAR PURPOSE.  See the
# GNU Affero General Public License for more details.
#
# You should have received a copy of the GNU Affero General Public License
# along with this program.  If not, see <http://www.gnu.org/licenses/>.
import json
import time
from typing import Optional
from urllib.parse import urlencode

import requests
import xbmc
import xbmcgui
import xbmcplugin

<<<<<<< HEAD
from . import utils, view
from .addons import upnext
from .api import API
from .globals import G
from .gui import SkipModalDialog, _show_modal_dialog
from .model import Object, CrunchyrollError, LoginError
from .videostream import VideoPlayerStreamData, VideoStream
=======
from resources.lib import utils
from resources.lib.globals import G
from resources.lib.gui import SkipModalDialog, show_modal_dialog
from resources.lib.model import Object, CrunchyrollError, LoginError
from resources.lib.videostream import VideoPlayerStreamData, VideoStream
>>>>>>> 141cdf21


class VideoPlayer(Object):
    """ Handles playing video using data contained in args object

    Keep instance of this class in scope, while playing, as threads started by it rely on it
    """

    def __init__(self):
        self._stream_data: VideoPlayerStreamData | None = None  # @todo: maybe rename prop and class?
        self._player: Optional[xbmc.Player] = xbmc.Player()  # @todo: what about garbage collection?
        self._skip_modal_duration_max = 10
        self.waitForStart = True
        self.lastUpdatePlayhead = 0
        self.clearedStream = False
        self.createTime = time.time()

    def start_playback(self):
        """ Set up player and start playback """

        # already playing for whatever reason?
        if self.isPlaying():
            utils.log("Skipping playback because already playing")
            return

        if not self._get_video_stream_data():
            return

        self._prepare_and_start_playback()

    def isPlaying(self) -> bool:
        if not self._stream_data:
            return False
        if self._player.isPlaying() and self._stream_data.stream_url == self._player.getPlayingFile():
            return True
        else:
            return False

<<<<<<< HEAD
        self._handle_upnext()

    def is_playing(self) -> bool:
=======
    def isStartingOrPlaying(self) -> bool:
>>>>>>> 141cdf21
        """ Returns true if playback is running. Note that it also returns true when paused. """

        if not self._stream_data:
            return False

        if self.isPlaying():
            self.waitForStart = False
            return True

        # Wait max 20 sec for start playing the stream
        if (time.time() - self.createTime) > 20:
            if self.waitForStart:
                self.waitForStart = False
                utils.crunchy_log("Timout start playing file")
        return self.waitForStart

    def finished(self, forced=False):
        if not self.clearedStream or forced:
            self.clearedStream = True
            self.waitForStart = False
            self.clear_active_stream()

    def _get_video_stream_data(self) -> bool:
        """ Fetch all required stream data using VideoStream object """

        video_stream_helper = VideoStream()
        item = xbmcgui.ListItem(G.args.get_arg('title', 'Title not provided'))

        try:
            self._stream_data = video_stream_helper.get_player_stream_data()
            if not self._stream_data or not self._stream_data.stream_url:
                utils.crunchy_log("Failed to load stream info for playback", xbmc.LOGERROR)
                xbmcplugin.setResolvedUrl(int(G.args.argv[1]), False, item)
                xbmcgui.Dialog().ok(G.args.addon_name, G.args.addon.getLocalizedString(30064))
                return False

        except (CrunchyrollError, requests.exceptions.RequestException) as e:
            utils.log_error_with_trace("Failed to prepare stream info data", False)
            xbmcplugin.setResolvedUrl(int(G.args.argv[1]), False, item)

            # check for TOO_MANY_ACTIVE_STREAMS
            if 'TOO_MANY_ACTIVE_STREAMS' in str(e):
                xbmcgui.Dialog().ok(G.args.addon_name,
                                    G.args.addon.getLocalizedString(30080))
                playlist = xbmc.PlayList(xbmc.PLAYLIST_VIDEO)
                playlist.clear()
            else:
                xbmcgui.Dialog().ok(G.args.addon_name,
                                    G.args.addon.getLocalizedString(30064))
                playlist = xbmc.PlayList(xbmc.PLAYLIST_VIDEO)
                playlist.clear()
            return False

        return True

    def _prepare_and_start_playback(self):
        """ Sets up the playback"""

        # prepare playback
        # note: when setting only a couple of values to the item, kodi will fetch the remaining from the url args
        #       since we do a full overwrite of the item with data from the cms object, which does not contain all
        #       wanted data - like playhead - we need to copy over that information to the PlayableItem before
        #        converting it to a kodi item. be aware of this.

        # copy playhead to PlayableItem (if resume is true on argv[3]) - this is required for resume capability
        if (
                self._stream_data.playable_item.playhead == 0
                and self._stream_data.playheads_data.get(G.args.get_arg('episode_id'), {})
                and G.args.argv[3] == 'resume:true'
        ):
            self._stream_data.playable_item.update_playcount_from_playhead(
                self._stream_data.playheads_data.get(G.args.get_arg('episode_id'))
            )

        item = self._stream_data.playable_item.to_item()
        item.setPath(self._stream_data.stream_url)
        item.setMimeType('application/dash+xml')
        item.setContentLookup(False)

        # inputstream adaptive
        from inputstreamhelper import Helper  # noqa

        is_helper = Helper("mpd", drm='com.widevine.alpha')
        if is_helper.check_inputstream():
            manifest_headers = {
                'User-Agent': G.api.CRUNCHYROLL_UA,
                'Authorization': f"Bearer {G.api.account_data.access_token}"
            }
            license_headers = {
                'User-Agent': G.api.CRUNCHYROLL_UA,
                'Content-Type': 'application/octet-stream',
                'Origin': 'https://static.crunchyroll.com',
                'Authorization': f"Bearer {G.api.account_data.access_token}",
                'x-cr-content-id': G.args.get_arg('episode_id'),
                'x-cr-video-token': self._stream_data.token
            }
            license_config = {
                'license_server_url': G.api.LICENSE_ENDPOINT,
                'headers': urlencode(license_headers),
                'post_data': 'R{SSM}',
                'response_data': 'JBlicense'
            }

            inputstream_config = {
                'ssl_verify_peer': False
            }

            item.setProperty("inputstream", "inputstream.adaptive")
            item.setProperty("inputstream.adaptive.manifest_type", "mpd")
            item.setProperty("inputstream.adaptive.license_type", "com.widevine.alpha")
            item.setProperty('inputstream.adaptive.stream_headers', urlencode(manifest_headers))
            item.setProperty("inputstream.adaptive.manifest_headers", urlencode(manifest_headers))
            item.setProperty('inputstream.adaptive.license_key', '|'.join(list(license_config.values())))
            item.setProperty('inputstream.adaptive.config', json.dumps(inputstream_config))

            # @todo: i think other meta data like description and images are still fetched from args.
            #        we should call the objects endpoint and use this data to remove args dependency (besides id)

            # add soft subtitles url for configured language
            if self._stream_data.subtitle_urls:
                item.setSubtitles(self._stream_data.subtitle_urls)

            """ start playback"""
            xbmcplugin.setResolvedUrl(int(G.args.argv[1]), True, item)

<<<<<<< HEAD
        # start fallback
        if not self._wait_for_playback_started(10):
            # start without inputstream adaptive
            utils.crunchy_log("Inputstream Adaptive failed, trying directly with kodi", xbmc.LOGINFO)
            item.setProperty("inputstream", "")
            self._player.play(self._stream_data.stream_url, item)

    def _handle_update_playhead(self):
        """ Handles resuming and updating playhead info back to crunchyroll """

        # if disabled in settings, no need to start thread
        if G.args.addon.getSetting("sync_playtime") != "true":
            utils.crunchy_log('Sync playtime is disabled', xbmc.LOGINFO)
            return

        # update playtime at crunchyroll in a background thread
        utils.crunchy_log("_handle_resume: starting sync thread", xbmc.LOGINFO)
        threading.Thread(target=self.thread_update_playhead).start()

    def _handle_skipping(self):
        """ Handles skipping of video parts (intro, credits, ...) """

        # check whether we have the required data to enable this
        if not self._check_and_filter_skip_data():
            utils.crunchy_log("_handle_skipping: required data for skipping is empty", xbmc.LOGINFO)
            return

        # run thread in background to check when whe reach a section where we can skip
        utils.crunchy_log("_handle_skipping: starting thread", xbmc.LOGINFO)
        threading.Thread(target=self.thread_check_skipping).start()

    def _handle_upnext(self):
        try:
            next_episode = self._stream_data.next_playable_item
            if not next_episode:
                utils.crunchy_log("_handle_upnext: No episode or disabled upnext integration")
                return
            next_url = view.build_url(
                {
                    "series_id": G.args.get_arg("series_id"),
                    "episode_id": next_episode.episode_id,
                    "stream_id": next_episode.stream_id
                },
                "video_episode_play"
            )
            show_next_at_seconds = self._stream_data.end_timecode
            if show_next_at_seconds is not None:
                # Needs to wait 10s, otherwise, upnext will show next dialog at episode start...
                xbmc.sleep(10000)
                utils.crunchy_log("_handle_upnext: Next URL (shown at %ds / %ds): %s" % (
                    show_next_at_seconds,
                    self._stream_data.playable_item.duration,
                    next_url
                ))

                upnext.send_next_info(
                    G.args,
                    self._stream_data.playable_item,
                    next_episode,
                    next_url,
                    show_next_at_seconds,
                    self._stream_data.playable_item_parent
                )
        except Exception:
            utils.crunchy_log("_handle_upnext: Cannot send upnext notification", xbmc.LOGERROR)

    def thread_update_playhead(self):
=======
    def update_playhead(self):
>>>>>>> 141cdf21
        """ background thread to update playback with crunchyroll in intervals """

        # store playtime of last update and compare before updating, so it won't update while e.g. pausing
        if (self.isPlaying() and
                (self._player.getTime() - self.lastUpdatePlayhead) > 10
        ):
            self.lastUpdatePlayhead = self._player.getTime()
            # api request
            update_playhead(
                G.args.get_arg('episode_id'),
                int(self._player.getTime())
            )

    def check_skipping(self):
        """ background thread to check and handle skipping intro/credits/... """

        if len(self._stream_data.skip_events_data) == 0:
            return

<<<<<<< HEAD
        # never skip preview (fetched for upnext)
        if self._stream_data.skip_events_data.get('preview'):
            self._stream_data.skip_events_data.pop('preview', None)

        # if not enabled in config, remove from our list
        if G.args.addon.getSetting('enable_skip_intro') != 'true' and self._stream_data.skip_events_data.get(
                'intro'):
            self._stream_data.skip_events_data.pop('intro', None)

        if (G.args.addon.getSetting('enable_skip_credits') != 'true' or self._stream_data.end_marker == 'credits') and (
                self._stream_data.skip_events_data.get('credits') ):
            self._stream_data.skip_events_data.pop('credits', None)
=======
        if not self.isPlaying():
            return

        for skip_type in list(self._stream_data.skip_events_data):
            # are we within the skip event timeframe?
            current_time = int(self._player.getTime())
            skip_time_start = self._stream_data.skip_events_data.get(skip_type).get('start')
            skip_time_end = self._stream_data.skip_events_data.get(skip_type).get('end')
>>>>>>> 141cdf21

            if skip_time_start <= current_time <= skip_time_end:
                self._ask_to_skip(skip_type)
                # remove the skip_type key from the data, so it won't trigger again
                self._stream_data.skip_events_data.pop(skip_type, None)

    def _ask_to_skip(self, section):
        """ Show skip modal """

        utils.crunchy_log("_ask_to_skip", xbmc.LOGINFO)

        dialog_duration = (self._stream_data.skip_events_data.get(section, []).get('end', 0) -
                           self._stream_data.skip_events_data.get(section, []).get('start', 0))

        # show only for the first X seconds
        dialog_duration = min(dialog_duration, self._skip_modal_duration_max)

        show_modal_dialog(SkipModalDialog, "plugin-video-crunchyroll-skip.xml", **{
            'seconds': dialog_duration,
            'seek_time': self._stream_data.skip_events_data.get(section).get('end'),
            'label': G.args.addon.getLocalizedString(30015),
            'addon_path': G.args.addon.getAddonInfo("path"),
            'content_id': G.args.get_arg('episode_id'),
        })

    def clear_active_stream(self):
        """ Tell Crunchyroll that we no longer use the stream.
            Crunchyroll keeps track of started streams. If they are not released, CR will block starting a new one.
        """

        if not G.args.get_arg('episode_id') or not self._stream_data or not self._stream_data.token:
            return

        try:
            G.api.make_request(
                method="DELETE",
                url=G.api.STREAMS_ENDPOINT_CLEAR_STREAM.format(G.args.get_arg('episode_id'), self._stream_data.token),
            )
        except (CrunchyrollError, LoginError, requests.exceptions.RequestException):
            # catch timeout or any other possible exception
            utils.crunchy_log("Failed to clear active stream for episode: %s" % G.args.get_arg('episode_id'))
            return

        utils.crunchy_log("Cleared active stream for episode: %s" % G.args.get_arg('episode_id'))


def update_playhead(content_id: str, playhead: int):
    """ Update playtime to Crunchyroll """

    # if sync_playtime is disabled in settings, do nothing
    if G.args.addon.getSetting("sync_playtime") != "true":
        return

    try:
        G.api.make_request(
            method="POST",
            url=G.api.PLAYHEADS_ENDPOINT.format(G.api.account_data.account_id),
            json_data={
                'playhead': playhead,
                'content_id': content_id
            },
            headers={
                'Content-Type': 'application/json'
            }
        )
    except (CrunchyrollError, requests.exceptions.RequestException) as e:
        # catch timeout or any other possible exception
        utils.crunchy_log(
            "Failed to update playhead to crunchyroll: %s for %s" % (
                str(e), content_id
            )
        )
        pass<|MERGE_RESOLUTION|>--- conflicted
+++ resolved
@@ -24,21 +24,13 @@
 import xbmcgui
 import xbmcplugin
 
-<<<<<<< HEAD
 from . import utils, view
 from .addons import upnext
 from .api import API
 from .globals import G
-from .gui import SkipModalDialog, _show_modal_dialog
+from .gui import SkipModalDialog, show_modal_dialog
 from .model import Object, CrunchyrollError, LoginError
 from .videostream import VideoPlayerStreamData, VideoStream
-=======
-from resources.lib import utils
-from resources.lib.globals import G
-from resources.lib.gui import SkipModalDialog, show_modal_dialog
-from resources.lib.model import Object, CrunchyrollError, LoginError
-from resources.lib.videostream import VideoPlayerStreamData, VideoStream
->>>>>>> 141cdf21
 
 
 class VideoPlayer(Object):
@@ -68,6 +60,7 @@
             return
 
         self._prepare_and_start_playback()
+        self._handle_upnext()
 
     def isPlaying(self) -> bool:
         if not self._stream_data:
@@ -77,13 +70,7 @@
         else:
             return False
 
-<<<<<<< HEAD
-        self._handle_upnext()
-
-    def is_playing(self) -> bool:
-=======
     def isStartingOrPlaying(self) -> bool:
->>>>>>> 141cdf21
         """ Returns true if playback is running. Note that it also returns true when paused. """
 
         if not self._stream_data:
@@ -209,39 +196,14 @@
             """ start playback"""
             xbmcplugin.setResolvedUrl(int(G.args.argv[1]), True, item)
 
-<<<<<<< HEAD
-        # start fallback
-        if not self._wait_for_playback_started(10):
-            # start without inputstream adaptive
-            utils.crunchy_log("Inputstream Adaptive failed, trying directly with kodi", xbmc.LOGINFO)
-            item.setProperty("inputstream", "")
-            self._player.play(self._stream_data.stream_url, item)
-
-    def _handle_update_playhead(self):
-        """ Handles resuming and updating playhead info back to crunchyroll """
-
-        # if disabled in settings, no need to start thread
-        if G.args.addon.getSetting("sync_playtime") != "true":
-            utils.crunchy_log('Sync playtime is disabled', xbmc.LOGINFO)
-            return
-
-        # update playtime at crunchyroll in a background thread
-        utils.crunchy_log("_handle_resume: starting sync thread", xbmc.LOGINFO)
-        threading.Thread(target=self.thread_update_playhead).start()
-
-    def _handle_skipping(self):
-        """ Handles skipping of video parts (intro, credits, ...) """
-
-        # check whether we have the required data to enable this
-        if not self._check_and_filter_skip_data():
-            utils.crunchy_log("_handle_skipping: required data for skipping is empty", xbmc.LOGINFO)
-            return
-
-        # run thread in background to check when whe reach a section where we can skip
-        utils.crunchy_log("_handle_skipping: starting thread", xbmc.LOGINFO)
-        threading.Thread(target=self.thread_check_skipping).start()
-
     def _handle_upnext(self):
+        # never skip preview (fetched for upnext)
+        if self._stream_data.skip_events_data.get('preview'):
+            self._stream_data.skip_events_data.pop('preview', None)
+
+        if self._stream_data.end_marker == 'credits' and self._stream_data.skip_events_data.get('credits'):
+            self._stream_data.skip_events_data.pop('credits', None)
+
         try:
             next_episode = self._stream_data.next_playable_item
             if not next_episode:
@@ -276,10 +238,7 @@
         except Exception:
             utils.crunchy_log("_handle_upnext: Cannot send upnext notification", xbmc.LOGERROR)
 
-    def thread_update_playhead(self):
-=======
     def update_playhead(self):
->>>>>>> 141cdf21
         """ background thread to update playback with crunchyroll in intervals """
 
         # store playtime of last update and compare before updating, so it won't update while e.g. pausing
@@ -299,20 +258,6 @@
         if len(self._stream_data.skip_events_data) == 0:
             return
 
-<<<<<<< HEAD
-        # never skip preview (fetched for upnext)
-        if self._stream_data.skip_events_data.get('preview'):
-            self._stream_data.skip_events_data.pop('preview', None)
-
-        # if not enabled in config, remove from our list
-        if G.args.addon.getSetting('enable_skip_intro') != 'true' and self._stream_data.skip_events_data.get(
-                'intro'):
-            self._stream_data.skip_events_data.pop('intro', None)
-
-        if (G.args.addon.getSetting('enable_skip_credits') != 'true' or self._stream_data.end_marker == 'credits') and (
-                self._stream_data.skip_events_data.get('credits') ):
-            self._stream_data.skip_events_data.pop('credits', None)
-=======
         if not self.isPlaying():
             return
 
@@ -321,7 +266,6 @@
             current_time = int(self._player.getTime())
             skip_time_start = self._stream_data.skip_events_data.get(skip_type).get('start')
             skip_time_end = self._stream_data.skip_events_data.get(skip_type).get('end')
->>>>>>> 141cdf21
 
             if skip_time_start <= current_time <= skip_time_end:
                 self._ask_to_skip(skip_type)
