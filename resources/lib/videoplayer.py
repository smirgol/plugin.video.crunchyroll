# -*- coding: utf-8 -*-
# Crunchyroll
# Copyright (C) 2018 MrKrabat
#
# This program is free software: you can redistribute it and/or modify
# it under the terms of the GNU Affero General Public License as
# published by the Free Software Foundation, either version 3 of the
# License, or (at your option) any later version.
#
# This program is distributed in the hope that it will be useful,
# but WITHOUT ANY WARRANTY; without even the implied warranty of
# MERCHANTABILITY or FITNESS FOR A PARTICULAR PURPOSE.  See the
# GNU Affero General Public License for more details.
#
# You should have received a copy of the GNU Affero General Public License
# along with this program.  If not, see <http://www.gnu.org/licenses/>.
import threading
import time
from typing import Optional

import inputstreamhelper
import requests
import xbmc
import xbmcgui
import xbmcplugin

from resources.lib import utils
from resources.lib.api import API
from resources.lib.gui import SkipModalDialog, _show_modal_dialog
from resources.lib.model import Object, Args, CrunchyrollError
from resources.lib.videostream import VideoPlayerStreamData, VideoStream


class VideoPlayer(Object):
    """ Handles playing video using data contained in args object

    Keep instance of this class in scope, while playing, as threads started by it rely on it
    """

    def __init__(self, args: Args, api: API):
        self._args = args
        self._api = api
        self._stream_data: VideoPlayerStreamData | None = None
        self._player: Optional[xbmc.Player] = xbmc.Player()  # @todo: what about garbage collection?

        self._skip_modal_duration_max = 10

    def start_playback(self):
        """ Set up player and start playback """

        if not self._get_video_stream_data():
            return

        # already playing for whatever reason?
        if self._player.isPlaying():
            utils.log("Skipping playback because already playing")

        self._prepare_and_start_playback()

        self._handle_resume()
        self._handle_skipping()

    def is_playing(self) -> bool:
        """ Returns true if playback is running. Note that it also returns true when paused. """

        if not self._stream_data:
            return False

        if not self._player.isPlaying():
            return False

        return self._stream_data.stream_url == self._player.getPlayingFile()

    def stop_playback(self):
        self._player.stop()

    def _get_video_stream_data(self) -> bool:
        """ Fetch all required stream data using VideoStream object """

        video_stream_helper = VideoStream(self._args, self._api)
        item = xbmcgui.ListItem(getattr(self._args, "title", "Title not provided"))

        try:
            self._stream_data = video_stream_helper.get_player_stream_data()
            if not self._stream_data or not self._stream_data.stream_url:
                utils.crunchy_log(self._args, "Failed to load stream info for playback", xbmc.LOGERROR)
                xbmcplugin.setResolvedUrl(int(self._args.argv[1]), False, item)
                xbmcgui.Dialog().ok(self._args.addonname, self._args.addon.getLocalizedString(30064))
                return False

        except (CrunchyrollError, requests.exceptions.RequestException):
            utils.log_error_with_trace(self._args, "Failed to prepare stream info data")
            xbmcplugin.setResolvedUrl(int(self._args.argv[1]), False, item)
            xbmcgui.Dialog().ok(self._args.addonname,
                                self._args.addon.getLocalizedString(30064))  # @todo: this is doubled?
            return False

        return True

    def _prepare_and_start_playback(self):
        """ Sets up the playback"""

        # prepare playback
        item = xbmcgui.ListItem(getattr(self._args, "title", "Title not provided"), path=self._stream_data.stream_url)
        item.setMimeType("application/vnd.apple.mpegurl")
        item.setContentLookup(False)

        # inputstream adaptive
        is_helper = inputstreamhelper.Helper("hls")
        if is_helper.check_inputstream():
            item.setProperty("inputstream", "inputstream.adaptive")
            item.setProperty("inputstream.adaptive.manifest_type", "hls")

            # add soft subtitles url for configured language
            if self._stream_data.subtitle_urls:
                item.setSubtitles(self._stream_data.subtitle_urls)

            """ start playback"""
            xbmcplugin.setResolvedUrl(int(self._args.argv[1]), True, item)

            # wait for playback
            if self._wait_for_playback(10):
                # if successful wait more
                xbmc.sleep(3000)

        # @TODO: fallbacks not tested

        # start fallback
        if not self._wait_for_playback(2):
            # start without inputstream adaptive
            utils.crunchy_log(self._args, "Inputstream Adaptive failed, trying directly with kodi", xbmc.LOGINFO)
            item.setProperty("inputstream", "")
            xbmc.Player().play(self._stream_data.stream_url, item)

    def _handle_resume(self):
        """ Handles resuming and updating playhead info back to crunchyroll """

        if self._args.addon.getSetting("sync_playtime") != "true":
            utils.crunchy_log(self._args, "_handle_resume: Sync playtime not enabled", xbmc.LOGINFO)
            return

        # fetch playhead info from api if not already available
        if hasattr(self._args, 'playhead') is False or self._args.playhead is None:
            self._args.playhead = 0
            utils.crunchy_log(self._args, "_handle_resume: fetching playheads info from api", xbmc.LOGINFO)
            req_episode_data = self._api.make_request(
                method="GET",
                url=self._api.PLAYHEADS_ENDPOINT.format(self._api.account_data.account_id),
                params={
                    "locale": self._args.subtitle,
                    "content_ids": self._args.episode_id
                }
            )

            if req_episode_data and req_episode_data["data"]:
                self._args.playhead = int(req_episode_data["data"][0]["playhead"])
                utils.crunchy_log(self._args, "_handle_resume: playheads is %d" % self._args.playhead, xbmc.LOGINFO)

        # wait for video to begin
        if not self._wait_for_playback(30):
            utils.crunchy_log(self._args, "Timeout reached, video did not start in 30 seconds", xbmc.LOGERROR)
            return

        # ask if user want to continue playback
        if self._args.playhead and self._args.duration:
            resume = int(int(self._args.playhead) / float(self._args.duration) * 100)
            if 5 <= resume <= 90:
                self._player.pause()
                xbmc.sleep(1000)
                if xbmcgui.Dialog().yesno(self._args.addonname,
                                          self._args.addon.getLocalizedString(30065) % int(resume)):
                    self._player.seekTime(float(self._args.playhead) - 5)
                    xbmc.sleep(1000)
                self._player.pause()
        else:
            utils.crunchy_log(self._args, "Missing data for resume - playhead: %d" % self._args.playhead, xbmc.LOGINFO)

            # update playtime at crunchyroll in a background thread
        utils.crunchy_log(self._args, "_handle_resume: starting sync thread", xbmc.LOGINFO)
        threading.Thread(target=self.thread_update_playhead).start()

    def _handle_skipping(self):
        """ Handles skipping of video parts (intro, credits, ...) """

        # check whether we have the required data to enable this
        if not self._check_and_filter_skip_data():
            utils.crunchy_log(self._args, "_handle_skipping: Nothing to skip", xbmc.LOGINFO)
            return

        # run thread in background to check when whe reach a section where we can skip
        utils.crunchy_log(self._args, "_handle_skipping: starting thread", xbmc.LOGINFO)
        threading.Thread(target=self.thread_check_skipping).start()

    def _wait_for_playback(self, timeout: int = 30):
        """ function that waits for playback """

        timer = time.time() + timeout
        while not xbmc.getCondVisibility("Player.HasMedia"):
            xbmc.sleep(50)
            # timeout to prevent infinite loop
            if time.time() > timer:
                return False

        return True

    def thread_update_playhead(self):
        """ background thread to update playback with crunchyroll in intervals """

        utils.crunchy_log(self._args, "thread_update_playhead() started", xbmc.LOGINFO)

        try:
            # store playtime of last update and compare before updating, so it won't update while e.g. pausing
            last_updated_playtime = 0

            while self._player.isPlaying() and self._stream_data.stream_url == self._player.getPlayingFile():
                # wait 10 seconds
                xbmc.sleep(10000)

                if (
                    last_updated_playtime < self._player.getTime() and
                    self._player.isPlaying() and
                    self._stream_data.stream_url == self._player.getPlayingFile()
                ):
                    last_updated_playtime = self._player.getTime()
                    # api request
                    try:
                        self._api.make_request(
                            method="POST",
                            url=self._api.PLAYHEADS_ENDPOINT.format(self._api.account_data.account_id),
                            json={
                                "playhead": int(self._player.getTime()),
                                "content_id": self._args.episode_id
                            },
                            headers={
                                'Content-Type': 'application/json'
                            }
                        )
                    except requests.exceptions.RequestException:
<<<<<<< HEAD
                        # catch timeout or any other possible exception
=======
                        # catch timeout exception
>>>>>>> 0b214ba5
                        utils.crunchy_log(self._args, "Failed to update playhead to crunchyroll")
                        pass
        except RuntimeError:
            utils.crunchy_log(self._args, "Playback aborted", xbmc.LOGINFO)

        utils.crunchy_log(self._args, "thread_update_playhead() has finished", xbmc.LOGINFO)

    def thread_check_skipping(self):
        """ background thread to check and handle skipping intro/credits/... """

        utils.crunchy_log(self._args, "thread_check_skipping() started", xbmc.LOGINFO)

        while self._player.isPlaying() and self._stream_data.stream_url == self._player.getPlayingFile():
            # do we still have skip data left?
            if len(self._stream_data.skip_events_data) == 0:
                break

            for skip_type in list(self._stream_data.skip_events_data):
                # are we within the skip event timeframe?
                current_time = int(self._player.getTime())
                skip_time_start = self._stream_data.skip_events_data.get(skip_type).get('start')
                skip_time_end = self._stream_data.skip_events_data.get(skip_type).get('end')

                if skip_time_start <= current_time <= skip_time_end:
                    self._ask_to_skip(skip_type)
                    # remove the skip_type key from the data, so it won't trigger again
                    self._stream_data.skip_events_data.pop(skip_type, None)

            xbmc.sleep(1000)

        utils.crunchy_log(self._args, "thread_check_skipping() has finished", xbmc.LOGINFO)

    def _check_and_filter_skip_data(self) -> bool:
        """ check if data for skipping is present and valid for usage """

        if not self._stream_data.skip_events_data:
            return False

        # if not enabled in config, remove from our list
        if self._args.addon.getSetting("enable_skip_intro") != "true" and self._stream_data.skip_events_data.get(
                'intro'):
            self._stream_data.skip_events_data.pop('intro', None)

        if self._args.addon.getSetting("enable_skip_credits") != "true" and self._stream_data.skip_events_data.get(
                'credits'):
            self._stream_data.skip_events_data.pop('credits', None)

        return len(self._stream_data.skip_events_data) > 0

    def _ask_to_skip(self, section):
        """ Show skip modal """

        utils.crunchy_log(self._args, "_ask_to_skip", xbmc.LOGINFO)

        dialog_duration = (self._stream_data.skip_events_data.get(section, []).get('end', 0) -
                           self._stream_data.skip_events_data.get(section, []).get('start', 0))

        # show only for the first X seconds
        dialog_duration = min(dialog_duration, self._skip_modal_duration_max)

        threading.Thread(
            target=_show_modal_dialog,
            args=[
                SkipModalDialog,
                "plugin-video-crunchyroll-skip.xml"
            ],
            kwargs={
                'seconds': dialog_duration,
                'seek_time': self._stream_data.skip_events_data.get(section).get('end'),
                'label': self._args.addon.getLocalizedString(30015),
                'addon_path': self._args.addon.getAddonInfo("path")
            }
        ).start()<|MERGE_RESOLUTION|>--- conflicted
+++ resolved
@@ -236,11 +236,7 @@
                             }
                         )
                     except requests.exceptions.RequestException:
-<<<<<<< HEAD
                         # catch timeout or any other possible exception
-=======
-                        # catch timeout exception
->>>>>>> 0b214ba5
                         utils.crunchy_log(self._args, "Failed to update playhead to crunchyroll")
                         pass
         except RuntimeError:
