# -*- coding: utf-8 -*-
# Crunchyroll
# Copyright (C) 2023 smirgol
#
# This program is free software: you can redistribute it and/or modify
# it under the terms of the GNU Affero General Public License as
# published by the Free Software Foundation, either version 3 of the
# License, or (at your option) any later version.
#
# This program is distributed in the hope that it will be useful,
# but WITHOUT ANY WARRANTY; without even the implied warranty of
# MERCHANTABILITY or FITNESS FOR A PARTICULAR PURPOSE.  See the
# GNU Affero General Public License for more details.
#
# You should have received a copy of the GNU Affero General Public License
# along with this program.  If not, see <http://www.gnu.org/licenses/>.
import threading
import time
from typing import Optional
from urllib.parse import urlencode

import requests
import xbmc
import xbmcgui
import xbmcplugin

from . import utils, view
from .addons import upnext
from .api import API
from .globals import G
from .gui import SkipModalDialog, _show_modal_dialog
from .model import Object, CrunchyrollError, LoginError
from .videostream import VideoPlayerStreamData, VideoStream


class VideoPlayer(Object):
    """ Handles playing video using data contained in args object

    Keep instance of this class in scope, while playing, as threads started by it rely on it
    """

    def __init__(self):
        self._stream_data: VideoPlayerStreamData | None = None  # @todo: maybe rename prop and class?
        self._player: Optional[xbmc.Player] = xbmc.Player()  # @todo: what about garbage collection?
        self._skip_modal_duration_max = 10

    def start_playback(self):
        """ Set up player and start playback """

        # already playing for whatever reason?
        if self._player.isPlaying():
            utils.log("Skipping playback because already playing")
            return

        if not self._get_video_stream_data():
            return

        self._prepare_and_start_playback()

        # wait with starting the threads until playback has started for guarantee, otherwise they will immediately exit
        self._handle_skipping()
        self._handle_update_playhead()

        self._handle_upnext()

    def is_playing(self) -> bool:
        """ Returns true if playback is running. Note that it also returns true when paused. """

        if not self._stream_data:
            return False

        if not self._player.isPlaying():
            return False

        return self._stream_data.stream_url == self._player.getPlayingFile()

    def stop_playback(self):
        self._player.stop()

    def _get_video_stream_data(self) -> bool:
        """ Fetch all required stream data using VideoStream object """

        video_stream_helper = VideoStream()
        item = xbmcgui.ListItem(G.args.get_arg('title', 'Title not provided'))

        try:
            self._stream_data = video_stream_helper.get_player_stream_data()
            if not self._stream_data or not self._stream_data.stream_url:
                utils.crunchy_log("Failed to load stream info for playback", xbmc.LOGERROR)
                xbmcplugin.setResolvedUrl(int(G.args.argv[1]), False, item)
                xbmcgui.Dialog().ok(G.args.addon_name, G.args.addon.getLocalizedString(30064))
                return False

        except (CrunchyrollError, requests.exceptions.RequestException) as e:
            utils.log_error_with_trace("Failed to prepare stream info data", False)
            xbmcplugin.setResolvedUrl(int(G.args.argv[1]), False, item)

            # check for TOO_MANY_ACTIVE_STREAMS
            if 'TOO_MANY_ACTIVE_STREAMS' in str(e):
                xbmcgui.Dialog().ok(G.args.addon_name,
                                    G.args.addon.getLocalizedString(30080))
            else:
                xbmcgui.Dialog().ok(G.args.addon_name,
                                    G.args.addon.getLocalizedString(30064))
            return False

        return True

    def _prepare_and_start_playback(self):
        """ Sets up the playback"""

        # prepare playback
        # note: when setting only a couple of values to the item, kodi will fetch the remaining from the url args
        #       since we do a full overwrite of the item with data from the cms object, which does not contain all
        #       wanted data - like playhead - we need to copy over that information to the PlayableItem before
        #        converting it to a kodi item. be aware of this.

        # copy playhead to PlayableItem (if resume is true on argv[3]) - this is required for resume capability
        if (
                self._stream_data.playable_item.playhead == 0
                and self._stream_data.playheads_data.get(G.args.get_arg('episode_id'), {})
                and G.args.argv[3] == 'resume:true'
        ):
            self._stream_data.playable_item.update_playcount_from_playhead(
                self._stream_data.playheads_data.get(G.args.get_arg('episode_id'))
            )

        item = self._stream_data.playable_item.to_item()
        item.setPath(self._stream_data.stream_url)
        item.setMimeType('application/dash+xml')
        item.setContentLookup(False)

        # inputstream adaptive
        from inputstreamhelper import Helper  # noqa

        is_helper = Helper("mpd", drm='com.widevine.alpha')
        if is_helper.check_inputstream():
            manifest_headers = {
                'User-Agent': G.api.CRUNCHYROLL_UA,
                'Authorization': f"Bearer {G.api.account_data.access_token}"
            }
            license_headers = {
                'User-Agent': G.api.CRUNCHYROLL_UA,
                'Content-Type': 'application/octet-stream',
                'Origin': 'https://static.crunchyroll.com',
                'Authorization': f"Bearer {G.api.account_data.access_token}",
                'x-cr-content-id': G.args.get_arg('episode_id'),
                'x-cr-video-token': self._stream_data.token
            }
            license_config = {
                'license_server_url': G.api.LICENSE_ENDPOINT,
                'headers': urlencode(license_headers),
                'post_data': 'R{SSM}',
                'response_data': 'JBlicense'
            }

            item.setProperty("inputstream", "inputstream.adaptive")
            item.setProperty("inputstream.adaptive.manifest_type", "mpd")
            item.setProperty("inputstream.adaptive.license_type", "com.widevine.alpha")
            item.setProperty('inputstream.adaptive.stream_headers', urlencode(manifest_headers))
            item.setProperty("inputstream.adaptive.manifest_headers", urlencode(manifest_headers))
            item.setProperty('inputstream.adaptive.license_key', '|'.join(list(license_config.values())))

            # @todo: i think other meta data like description and images are still fetched from args.
            #        we should call the objects endpoint and use this data to remove args dependency (besides id)

            # add soft subtitles url for configured language
            if self._stream_data.subtitle_urls:
                item.setSubtitles(self._stream_data.subtitle_urls)

            """ start playback"""
            xbmcplugin.setResolvedUrl(int(G.args.argv[1]), True, item)

        # start fallback
        if not self._wait_for_playback_started(10):
            # start without inputstream adaptive
            utils.crunchy_log("Inputstream Adaptive failed, trying directly with kodi", xbmc.LOGINFO)
            item.setProperty("inputstream", "")
            self._player.play(self._stream_data.stream_url, item)

    def _handle_update_playhead(self):
        """ Handles resuming and updating playhead info back to crunchyroll """

        # if disabled in settings, no need to start thread
        if G.args.addon.getSetting("sync_playtime") != "true":
            utils.crunchy_log('Sync playtime is disabled', xbmc.LOGINFO)
            return

        # update playtime at crunchyroll in a background thread
        utils.crunchy_log("_handle_resume: starting sync thread", xbmc.LOGINFO)
        threading.Thread(target=self.thread_update_playhead).start()

    def _handle_skipping(self):
        """ Handles skipping of video parts (intro, credits, ...) """

        # check whether we have the required data to enable this
        if not self._check_and_filter_skip_data():
            utils.crunchy_log("_handle_skipping: required data for skipping is empty", xbmc.LOGINFO)
            return

        # run thread in background to check when whe reach a section where we can skip
        utils.crunchy_log("_handle_skipping: starting thread", xbmc.LOGINFO)
        threading.Thread(target=self.thread_check_skipping).start()

    def _handle_upnext(self):
        try:
            next_episode = self._stream_data.next_playable_item
            if not next_episode:
                utils.crunchy_log("_handle_upnext: No episode or disabled upnext integration")
                return
            next_url = view.build_url(
                {
                    "series_id": G.args.get_arg("series_id"),
                    "episode_id": next_episode.episode_id,
                    "stream_id": next_episode.stream_id
                },
                "video_episode_play"
            )
            show_next_at_seconds = self._stream_data.end_timecode
            if show_next_at_seconds is not None:
                # Needs to wait 10s, otherwise, upnext will show next dialog at episode start...
                xbmc.sleep(10000)
                utils.crunchy_log("_handle_upnext: Next URL (shown at %ds / %ds): %s" % (
                    show_next_at_seconds,
                    self._stream_data.playable_item.duration,
                    next_url
                ))

                upnext.send_next_info(
                    G.args,
                    self._stream_data.playable_item,
                    next_episode,
                    next_url,
                    show_next_at_seconds,
                    self._stream_data.playable_item_parent
                )
        except Exception:
            utils.crunchy_log("_handle_upnext: Cannot send upnext notification", xbmc.LOGERROR)

    def thread_update_playhead(self):
        """ background thread to update playback with crunchyroll in intervals """

        utils.crunchy_log("thread_update_playhead() started", xbmc.LOGINFO)

        try:
            # store playtime of last update and compare before updating, so it won't update while e.g. pausing
            last_updated_playtime = 0

            while self._player.isPlaying() and self._stream_data.stream_url == self._player.getPlayingFile():
                # wait 10 seconds
                xbmc.sleep(10000)

                if (
                        last_updated_playtime < self._player.getTime() and
                        self._player.isPlaying() and
                        self._stream_data.stream_url == self._player.getPlayingFile()
                ):
                    last_updated_playtime = self._player.getTime()
                    # api request
                    update_playhead(
                        G.args.get_arg('episode_id'),
                        int(self._player.getTime())
                    )

        except RuntimeError:
            utils.crunchy_log('Playback aborted', xbmc.LOGINFO)

        utils.crunchy_log('thread_update_playhead() has finished', xbmc.LOGINFO)

    def thread_check_skipping(self):
        """ background thread to check and handle skipping intro/credits/... """

        utils.crunchy_log('thread_check_skipping() started', xbmc.LOGINFO)

        while self._player.isPlaying() and self._stream_data.stream_url == self._player.getPlayingFile():
            # do we still have skip data left?
            if len(self._stream_data.skip_events_data) == 0:
                break

            for skip_type in list(self._stream_data.skip_events_data):
                # are we within the skip event timeframe?
                current_time = int(self._player.getTime())
                skip_time_start = self._stream_data.skip_events_data.get(skip_type).get('start')
                skip_time_end = self._stream_data.skip_events_data.get(skip_type).get('end')

                if skip_time_start <= current_time <= skip_time_end:
                    self._ask_to_skip(skip_type)
                    # remove the skip_type key from the data, so it won't trigger again
                    self._stream_data.skip_events_data.pop(skip_type, None)

            xbmc.sleep(1000)

        utils.crunchy_log('thread_check_skipping() has finished', xbmc.LOGINFO)

    def _check_and_filter_skip_data(self) -> bool:
        """ check if data for skipping is present and valid for usage """

        if not self._stream_data.skip_events_data:
            return False

        # never skip preview (fetched for upnext)
        if self._stream_data.skip_events_data.get('preview'):
            self._stream_data.skip_events_data.pop('preview', None)

        # if not enabled in config, remove from our list
        if G.args.addon.getSetting('enable_skip_intro') != 'true' and self._stream_data.skip_events_data.get(
                'intro'):
            self._stream_data.skip_events_data.pop('intro', None)

        if (G.args.addon.getSetting('enable_skip_credits') != 'true' or self._stream_data.end_marker == 'credits') and (
                self._stream_data.skip_events_data.get('credits') ):
            self._stream_data.skip_events_data.pop('credits', None)

        return len(self._stream_data.skip_events_data) > 0

    def _ask_to_skip(self, section):
        """ Show skip modal """

        utils.crunchy_log("_ask_to_skip", xbmc.LOGINFO)

        dialog_duration = (self._stream_data.skip_events_data.get(section, []).get('end', 0) -
                           self._stream_data.skip_events_data.get(section, []).get('start', 0))

        # show only for the first X seconds
        dialog_duration = min(dialog_duration, self._skip_modal_duration_max)

        threading.Thread(
            target=_show_modal_dialog,
            args=[
                SkipModalDialog,
                "plugin-video-crunchyroll-skip.xml"
            ],
            kwargs={
                'seconds': dialog_duration,
                'seek_time': self._stream_data.skip_events_data.get(section).get('end'),
                'label': G.args.addon.getLocalizedString(30015),
                'addon_path': G.args.addon.getAddonInfo("path"),
                'content_id': G.args.get_arg('episode_id'),
            }
        ).start()

    def clear_active_stream(self):
<<<<<<< HEAD
        if not G.args.get_arg('episode_id') or not self._stream_data or not self._stream_data.token:
=======
        """ Tell Crunchyroll that we no longer use the stream.
            Crunchyroll keeps track of started streams. If they are not released, CR will block starting a new one.
        """

        if not G.args.get_arg('episode_id') or not self._stream_data.token:
>>>>>>> 06e9ad8e
            return

        try:
            G.api.make_request(
                method="DELETE",
                url=G.api.STREAMS_ENDPOINT_CLEAR_STREAM.format(G.args.get_arg('episode_id'), self._stream_data.token),
            )
        except (CrunchyrollError, LoginError, requests.exceptions.RequestException):
            # catch timeout or any other possible exception
            utils.crunchy_log("Failed to clear active stream for episode: %s" % G.args.get_arg('episode_id'))
            return

        utils.crunchy_log("Cleared active stream for episode: %s" % G.args.get_arg('episode_id'))

    def _wait_for_playback_started(self, timeout: int = 30):
        """ function that waits for the playback to start"""

        timer = time.time() + timeout
        while not xbmc.getCondVisibility("Player.HasMedia") and not self.is_playing():
            xbmc.sleep(50)
            # timeout to prevent infinite loop
            if time.time() > timer:
                return False

        return True


def update_playhead(content_id: str, playhead: int):
    """ Update playtime to Crunchyroll """

    # if sync_playtime is disabled in settings, do nothing
    if G.args.addon.getSetting("sync_playtime") != "true":
        return

    try:
        G.api.make_request(
            method="POST",
            url=G.api.PLAYHEADS_ENDPOINT.format(G.api.account_data.account_id),
            json_data={
                'playhead': playhead,
                'content_id': content_id
            },
            headers={
                'Content-Type': 'application/json'
            }
        )
    except (CrunchyrollError, requests.exceptions.RequestException) as e:
        # catch timeout or any other possible exception
        utils.crunchy_log(
            "Failed to update playhead to crunchyroll: %s for %s" % (
                str(e), content_id
            )
        )
        pass<|MERGE_RESOLUTION|>--- conflicted
+++ resolved
@@ -340,15 +340,11 @@
         ).start()
 
     def clear_active_stream(self):
-<<<<<<< HEAD
-        if not G.args.get_arg('episode_id') or not self._stream_data or not self._stream_data.token:
-=======
         """ Tell Crunchyroll that we no longer use the stream.
             Crunchyroll keeps track of started streams. If they are not released, CR will block starting a new one.
         """
 
-        if not G.args.get_arg('episode_id') or not self._stream_data.token:
->>>>>>> 06e9ad8e
+        if not G.args.get_arg('episode_id') or not self._stream_data or not self._stream_data.token:
             return
 
         try:
