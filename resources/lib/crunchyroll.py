--- conflicted
+++ resolved
@@ -23,11 +23,7 @@
 import xbmcaddon
 import xbmcplugin
 
-<<<<<<< HEAD
 from .api import API
-=======
-from api import API
->>>>>>> e31ca576
 from . import view
 from . import utils
 from . import controller
@@ -53,18 +49,14 @@
     args._device_id = args.addon.getSetting("device_id")
     if not args.device_id:
         char_set = "0123456789abcdefghijklmnopqrstuvwxyz0123456789"
-<<<<<<< HEAD
         args._device_id = (
-=======
-        args.device_id = (
->>>>>>> e31ca576
-            "".join(random.sample(char_set, 8)) +
-            "-KODI-" +
-            "".join(random.sample(char_set, 4)) +
-            "-" +
-            "".join(random.sample(char_set, 4)) +
-            "-" +
-            "" .join(random.sample(char_set, 12))
+                "".join(random.sample(char_set, 8)) +
+                "-KODI-" +
+                "".join(random.sample(char_set, 4)) +
+                "-" +
+                "".join(random.sample(char_set, 4)) +
+                "-" +
+                "".join(random.sample(char_set, 12))
         )
         args.addon.setSetting("device_id", args.device_id)
 
@@ -100,6 +92,8 @@
         locale=args.subtitle
     )
 
+    # @todo: for unknown reasons, after installing the addon and configuring it, this will always be shown when
+    #        accessing the addon. probably will vanish after reboot?
     if not (username and password):
         # open addon settings
         view.add_item(args, {"title": args.addon.getLocalizedString(30062)})
@@ -190,7 +184,7 @@
     """
     view.add_item(args,
                   {"title": args.addon.getLocalizedString(30040),
-                   "mode":  "queue"})
+                   "mode": "queue"})
     # view.add_item(args,
     #              {"title": args.addon.getLocalizedString(30041),
     #               "mode":  "search"})
@@ -214,34 +208,34 @@
     """
     view.add_item(args,
                   {"title": args.addon.getLocalizedString(30058),
-                   "mode":  "featured",
+                   "mode": "featured",
                    "genre": genre})
     view.add_item(args,
                   {"title": args.addon.getLocalizedString(30052),
-                   "mode":  "popular",
+                   "mode": "popular",
                    "genre": genre})
     view.add_item(args,
                   {"title": args.addon.getLocalizedString(30053),
-                   "mode":  "simulcast",
+                   "mode": "simulcast",
                    "genre": genre})
     view.add_item(args,
                   {"title": args.addon.getLocalizedString(30054),
-                   "mode":  "updated",
+                   "mode": "updated",
                    "genre": genre})
     view.add_item(args,
                   {"title": args.addon.getLocalizedString(30059),
-                   "mode":  "newest",
+                   "mode": "newest",
                    "genre": genre})
     view.add_item(args,
                   {"title": args.addon.getLocalizedString(30055),
-                   "mode":  "alpha",
+                   "mode": "alpha",
                    "genre": genre})
     view.add_item(args,
                   {"title": args.addon.getLocalizedString(30057),
-                   "mode":  "season",
+                   "mode": "season",
                    "genre": genre})
     view.add_item(args,
                   {"title": args.addon.getLocalizedString(30056),
-                   "mode":  "genre",
+                   "mode": "genre",
                    "genre": genre})
     view.end_of_directory(args)