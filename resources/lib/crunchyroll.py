# -*- coding: utf-8 -*-
# Crunchyroll
# Copyright (C) 2018 MrKrabat
#
# This program is free software: you can redistribute it and/or modify
# it under the terms of the GNU Affero General Public License as
# published by the Free Software Foundation, either version 3 of the
# License, or (at your option) any later version.
#
# This program is distributed in the hope that it will be useful,
# but WITHOUT ANY WARRANTY; without even the implied warranty of
# MERCHANTABILITY or FITNESS FOR A PARTICULAR PURPOSE.  See the
# GNU Affero General Public License for more details.
#
# You should have received a copy of the GNU Affero General Public License
# along with this program.  If not, see <http://www.gnu.org/licenses/>.

import random

import inputstreamhelper
import xbmc
import xbmcaddon
import xbmcgui
import xbmcplugin

from . import controller
from . import utils
from . import view
from .api import API


def main(argv):
    """Main function for the addon
    """
    args = utils.parse(argv)

    # inputstream adaptive settings
    if args.get_arg('mode') == "hls":
        is_helper = inputstreamhelper.Helper("hls")
        if is_helper.check_inputstream():
            xbmcaddon.Addon(id="inputstream.adaptive").openSettings()
        return True

    # get account information
    username = args.addon.getSetting("crunchyroll_username")
    password = args.addon.getSetting("crunchyroll_password")
    args._device_id = args.addon.getSetting("device_id")
    if not args.device_id:
        char_set = "0123456789abcdefghijklmnopqrstuvwxyz0123456789"
        args._device_id = (
                "".join(random.sample(char_set, 8)) +
                "-KODI-" +
                "".join(random.sample(char_set, 4)) +
                "-" +
                "".join(random.sample(char_set, 4)) +
                "-" +
                "".join(random.sample(char_set, 12))
        )
        args.addon.setSetting("device_id", args.device_id)

    # get subtitle language
    args._subtitle = utils.convert_subtitle_index_to_string(args.addon.getSetting("subtitle_language"))
    args._subtitle_fallback = utils.convert_subtitle_index_to_string(
        args.addon.getSetting("subtitle_language_fallback"))

    api = API(
        args=args,
        locale=args.subtitle
    )

    if not (username and password):
        # open addon settings
        view.add_item(args, {"title": args.addon.getLocalizedString(30062)})
        view.end_of_directory(args)
        args.addon.openSettings()
        return False
    else:
        # login
        if api.start():
            # list menu
            xbmcplugin.setContent(int(args.argv[1]), "tvshows")
            return check_mode(args, api)
        else:
            # login failed
            utils.crunchy_log(args, "Login failed", xbmc.LOGERROR)
            view.add_item(args, {"title": args.addon.getLocalizedString(30060)})
            view.end_of_directory(args)
            xbmcgui.Dialog().ok(args.addon_name, args.addon.getLocalizedString(30060))
            return False


def check_mode(args, api: API):
    """Run mode-specific functions
    """
    if args.get_arg('mode'):
        mode = args.get_arg('mode')
    elif args.get_arg('id'):
        # call from other plugin
        mode = "videoplay"
        args.set_arg('url', "/media-" + args.get_arg('id'))
    elif args.get_arg('url'):
        # call from other plugin
        mode = "videoplay"
        args.set_arg('url', args.get_arg('url')[26:])  # @todo: does this actually work? truncated?
    else:
        mode = None

    if not mode:
        show_main_menu(args)

    elif mode == "queue":
        controller.show_queue(args, api)
    elif mode == "search":
        controller.search_anime(args, api)
    elif mode == "history":
        controller.show_history(args, api)
    elif mode == "resume":
        controller.show_resume_episodes(args, api)
    # elif mode == "random":
    #     controller.showRandom(args, api)

    elif mode == "anime":
        show_main_category(args, "anime")
    elif mode == "drama":
        show_main_category(args, "drama")

<<<<<<< HEAD
    elif mode == "featured":  # https://www.crunchyroll.com/content/v2/discover/account_id/home_feed -> hero_carousel ?
        controller.listSeries(args, "featured", api)
    elif mode == "popular":
        controller.list_filter(args, "popular", api)
=======
    # elif mode == "featured":  # https://www.crunchyroll.com/content/v2/discover/account_id/home_feed -> hero_carousel ?
    #     controller.list_series(args, "featured", api)
    elif mode == "popular":  # DONE
        controller.list_filter(args, api)
>>>>>>> a0417d41
    # elif mode == "simulcast":  # https://www.crunchyroll.com/de/simulcasts/seasons/fall-2023 ???
    #     controller.listSeries(args, "simulcast", api)
    # elif mode == "updated":
    #    controller.listSeries(args, "updated", api)
    elif mode == "newest":
        controller.list_filter(args, api)
    elif mode == "alpha":
<<<<<<< HEAD
        controller.list_filter(args, "alpha", api)
    elif mode == "season":
        controller.list_seasons(args, "season", api)
    elif mode == "genre":
        controller.list_filter(args, "genre", api)
=======
        controller.list_filter(args, api)
    elif mode == "season":  # DONE
        controller.list_anime_seasons(args, api)
    elif mode == "genre":  # DONE
        controller.list_filter(args, api)
>>>>>>> a0417d41

    elif mode == "seasons":
        controller.view_season(args, api)
    elif mode == "episodes":
        controller.view_episodes(args, api)
    elif mode == "videoplay":
        controller.start_playback(args, api)
    elif mode == "add_to_queue":
        controller.add_to_queue(args, api)
    # elif mode == "remove_from_queue":
    #     controller.remove_from_queue(args, api)
    elif mode == "crunchylists_lists":
        controller.crunchylists_lists(args, api)
    elif mode == 'crunchylists_item':
        controller.crunchylists_item(args, api)
    else:
        # unknown mode
        utils.crunchy_log(args, "Failed in check_mode '%s'" % str(mode), xbmc.LOGERROR)
        xbmcgui.Dialog().notification(args.addon_name, args.addon.getLocalizedString(30061), xbmcgui.NOTIFICATION_ERROR)
        show_main_menu(args)


def show_main_menu(args):
    """Show main menu
    """
    view.add_item(args,
                  {"title": args.addon.getLocalizedString(30040),
                   "mode": "queue"})
    view.add_item(args,
                  {"title": args.addon.getLocalizedString(30047),
                   "mode": "resume"})
    view.add_item(args,
                  {"title": args.addon.getLocalizedString(30041),
                   "mode": "search"})
    view.add_item(args,
                  {"title": args.addon.getLocalizedString(30042),
                   "mode": "history"})
    # #view.add_item(args,
    # #              {"title": args.addon.getLocalizedString(30043),
    # #               "mode":  "random"})
    view.add_item(args,
                  {"title": args.addon.getLocalizedString(30050),
                   "mode": "anime"})
    view.add_item(args,
                  {"title": args.addon.getLocalizedString(30049),
                   "mode": "crunchylists_lists"})
    # @TODO: i think there are no longer dramas. should we add music videos and movies?
    # view.add_item(args,
    #              {"title": args.addon.getLocalizedString(30051),
    #               "mode":  "drama"})
    view.end_of_directory(args)


def show_main_category(args, genre):
    """Show main category
    """
    # view.add_item(args,
    #               {"title": args.addon.getLocalizedString(30058),
    #                "mode": "featured",
    #                "category_filter": "popular",
    #                "genre": genre})
    view.add_item(args,
                  {"title": args.addon.getLocalizedString(30052),
                   "category_filter": "popularity",
                   "mode": "popular",
                   "genre": genre})
    # view.add_item(args,
    #               {"title": "TODO | " + args.addon.getLocalizedString(30053),
    #                "mode": "simulcast",
    #                "genre": genre})
    # view.add_item(args,
    #               {"title": "TODO | " + args.addon.getLocalizedString(30054),
    #                "mode": "updated",
    #                "genre": genre})
    view.add_item(args,
                  {"title": args.addon.getLocalizedString(30059),
                   "category_filter": "newly_added",
                   "mode": "newest",
                   "genre": genre})
    view.add_item(args,
                  {"title": args.addon.getLocalizedString(30055),
                   "category_filter": "alphabetical",
                   "items_per_page": 100,
                   "mode": "alpha",
                   "genre": genre})
    view.add_item(args,
                  {"title": args.addon.getLocalizedString(30057),
                   "mode": "season",
                   "genre": genre})
    view.add_item(args,
                  {"title": args.addon.getLocalizedString(30056),
                   "mode": "genre",
                   "genre": genre})
    view.end_of_directory(args)<|MERGE_RESOLUTION|>--- conflicted
+++ resolved
@@ -124,17 +124,10 @@
     elif mode == "drama":
         show_main_category(args, "drama")
 
-<<<<<<< HEAD
-    elif mode == "featured":  # https://www.crunchyroll.com/content/v2/discover/account_id/home_feed -> hero_carousel ?
-        controller.listSeries(args, "featured", api)
-    elif mode == "popular":
-        controller.list_filter(args, "popular", api)
-=======
     # elif mode == "featured":  # https://www.crunchyroll.com/content/v2/discover/account_id/home_feed -> hero_carousel ?
     #     controller.list_series(args, "featured", api)
     elif mode == "popular":  # DONE
         controller.list_filter(args, api)
->>>>>>> a0417d41
     # elif mode == "simulcast":  # https://www.crunchyroll.com/de/simulcasts/seasons/fall-2023 ???
     #     controller.listSeries(args, "simulcast", api)
     # elif mode == "updated":
@@ -142,19 +135,11 @@
     elif mode == "newest":
         controller.list_filter(args, api)
     elif mode == "alpha":
-<<<<<<< HEAD
-        controller.list_filter(args, "alpha", api)
-    elif mode == "season":
-        controller.list_seasons(args, "season", api)
-    elif mode == "genre":
-        controller.list_filter(args, "genre", api)
-=======
         controller.list_filter(args, api)
     elif mode == "season":  # DONE
         controller.list_anime_seasons(args, api)
     elif mode == "genre":  # DONE
         controller.list_filter(args, api)
->>>>>>> a0417d41
 
     elif mode == "seasons":
         controller.view_season(args, api)
