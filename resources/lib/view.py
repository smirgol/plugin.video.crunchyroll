--- conflicted
+++ resolved
@@ -14,6 +14,8 @@
 #
 # You should have received a copy of the GNU Affero General Public License
 # along with this program.  If not, see <http://www.gnu.org/licenses/>.
+
+import re
 
 try:
     from urllib import quote_plus
@@ -56,20 +58,10 @@
         total_items=0,
         mediatype="video",
         callback: Callable[[xbmcgui.ListItem], None] = None
-) -> xbmcgui.ListItem:
+):
     """Add item to directory listing.
     """
-<<<<<<< HEAD
-    li = create_xbmc_item(args, info, True, mediatype)
-
-    # add item to list
-    xbmcplugin.addDirectoryItem(handle=int(args.argv[1]),
-                                url=li.getPath(),
-                                listitem=li,
-                                isFolder=is_folder,
-                                totalItems=total_items)
-=======
-    li = create_xbmc_item(args, info, is_folder, mediatype, callback)
+    li = create_xbmc_item(args, info, True, mediatype, callback)
 
     # add item to list
     xbmcplugin.addDirectoryItem(handle=int(args.argv[1]),
@@ -100,33 +92,10 @@
 
     # create list item
     li = xbmcgui.ListItem(label=info["title"], path=u)
->>>>>>> 15a84418
-
-    return li
-
-
-def create_xbmc_item(
-        args,
-        info,
-        is_folder=True,
-        mediatype="video",
-        callback: Callable[[xbmcgui.ListItem], None] = None
-) -> xbmcgui.ListItem:
-    """Create XBMC item for directory listing.
-    """
-
-<<<<<<< HEAD
-    # get url
-    u = build_url(args, info)
-
-    # create list item
-    li = xbmcgui.ListItem(label=info["title"], path=u)
 
     # get infoLabels
     info_labels = make_info_label(args, info)
 
-=======
->>>>>>> 15a84418
     if is_folder:
         # directory
         info_labels["mediatype"] = "tvshow"
@@ -168,10 +137,12 @@
         value = str(value)
     return quote_plus(value)
 
+
 # Those parameters will be bypassed to URL as additional query_parameters if found in build_url path_params
-whitelist_url_args = [ "duration", "playhead" ]
+whitelist_url_args = ["duration", "playhead"]
 
-def build_url(args, path_params: dict, route_name: str=None) -> str:
+
+def build_url(args, path_params: dict, route_name: str = None) -> str:
     """Create url
     """
 
