# -*- coding: utf-8 -*-
# Crunchyroll
# Copyright (C) 2018 MrKrabat
#
# This program is free software: you can redistribute it and/or modify
# it under the terms of the GNU Affero General Public License as
# published by the Free Software Foundation, either version 3 of the
# License, or (at your option) any later version.
#
# This program is distributed in the hope that it will be useful,
# but WITHOUT ANY WARRANTY; without even the implied warranty of
# MERCHANTABILITY or FITNESS FOR A PARTICULAR PURPOSE.  See the
# GNU Affero General Public License for more details.
#
# You should have received a copy of the GNU Affero General Public License
# along with this program.  If not, see <http://www.gnu.org/licenses/>.
<<<<<<< HEAD
=======
import asyncio
import re

from resources.lib.api import API
from resources.lib.model import ListableItem, EpisodeData, MovieData, Args, SeasonData, SeriesData
>>>>>>> a0417d41

try:
    from urllib import quote_plus
except ImportError:
    from urllib.parse import quote_plus

from typing import Callable

import xbmcgui
import xbmcplugin
import xbmcvfs

<<<<<<< HEAD
from . import router
=======
from typing import Callable, Optional, List, Dict, Any
>>>>>>> a0417d41

# keys allowed in setInfo
types = ["count", "size", "date", "genre", "country", "year", "episode", "season", "sortepisode", "top250", "setid",
         "tracknumber", "rating", "userrating", "watched", "playcount", "overlay", "cast", "castandrole", "director",
         "mpaa", "plot", "plotoutline", "title", "originaltitle", "sorttitle", "duration", "studio", "tagline",
         "writer",
         "tvshowtitle", "premiered", "status", "set", "setoverview", "tag", "imdbnumber", "code", "aired", "credits",
         "lastplayed", "album", "artist", "votes", "path", "trailer", "dateadded", "mediatype", "dbid"]


def end_of_directory(args, content_type=None):
    # let xbmc know the items type in current directory
    if content_type is not None:
        xbmcplugin.setContent(int(args.argv[1]), content_type)

    # sort methods are required in library mode
    xbmcplugin.addSortMethod(int(args.argv[1]), xbmcplugin.SORT_METHOD_NONE)

    # let xbmc know the script is done adding items to the list
    xbmcplugin.endOfDirectory(handle=int(args.argv[1]))


def add_item(
        args,
        info,
        is_folder=True,
        total_items=0,
        mediatype="video",
<<<<<<< HEAD
        callback: Callable[[xbmcgui.ListItem], None] = None
) -> xbmcgui.ListItem:
    """Add item to directory listing.
=======
        callbacks: Optional[List[Callable[[xbmcgui.ListItem], None]]] = None
):
    """ Add item to directory listing.

        This is the old, more verbose approach. Try to use view.add_listables() for adding list items, if possible
>>>>>>> a0417d41
    """
    li = create_xbmc_item(args, info, is_folder, mediatype, callback)

    # add item to list
    xbmcplugin.addDirectoryItem(handle=int(args.argv[1]),
                                url=li.getPath(),
                                listitem=li,
                                isFolder=is_folder,
                                totalItems=total_items)

    return li


def create_xbmc_item(
        args,
        info,
        is_folder=True,
        mediatype="video",
        callback: Callable[[xbmcgui.ListItem], None] = None
) -> xbmcgui.ListItem:
    """Create XBMC item for directory listing.
    """

    path_params = {}
    path_params.update(args.__dict__)
    path_params.update(info)

    # get url
    u = build_url(args, path_params)

    # create list item
    li = xbmcgui.ListItem(label=info["title"], path=u)

    # get infoLabels
    info_labels = make_info_label(args, info)

    if is_folder:
        # directory
        info_labels["mediatype"] = "tvshow"
        li.setInfo(mediatype, info_labels)
    else:
        # playable video
        info_labels["mediatype"] = "episode"
        li.setInfo(mediatype, info_labels)
        li.setProperty("IsPlayable", "true")

        # add context menu to jump to seasons xor episodes
        # @todo: this only makes sense in some very specific places, we need a way to handle these better.
        cm = []
        if path_params.get("series_id"):
            cm.append((args.addon.getLocalizedString(30045),
<<<<<<< HEAD
                       "Container.Update(%s)" % build_url(args, path_params, "series_view")))
        if path_params.get("collection_id"):
            cm.append((args.addon.getLocalizedString(30046),
                       "Container.Update(%s)" % build_url(args, path_params, "collection_view")))
=======
                       "Container.Update(%s)" % re.sub(r"(?<=mode=)[^&]*", "seasons", u)))
        if u"season_id" in u:
            cm.append((args.addon.getLocalizedString(30046),
                       "Container.Update(%s)" % re.sub(r"(?<=mode=)[^&]*", "episodes", u)))

>>>>>>> a0417d41
        if len(cm) > 0:
            li.addContextMenuItems(cm)

    # set media image
    li.setArt({"thumb": info.get("thumb", "DefaultFolder.png"),
               "poster": info.get("poster", info.get("thumb", "DefaultFolder.png")),
               "banner": info.get("thumb", "DefaultFolder.png"),
               "fanart": info.get("fanart", xbmcvfs.translatePath(args.addon.getAddonInfo("fanart"))),
               "icon": info.get("thumb", "DefaultFolder.png")})

    if callbacks:
        for cb in callbacks:
            cb(li)

    return li


<<<<<<< HEAD
def quote_value(value) -> str:
=======
OPT_MARK_ON_WATCHLIST = 1  # highlight title if item is on watchlist
OPT_CTX_WATCHLIST = 2  # add context menu to add item to watchlist
OPT_CTX_SEASONS = 4  # add context menu to jump to series
OPT_CTX_EPISODES = 8  # add context menu to jump to episodes


# actually not sure if this works, as the requests lib is not async
# also not sure if this is thread safe in any way, what if session is timed-out when starting this?
async def complement_listables(
        args: Args,
        api: API,
        listables: List[ListableItem]
) -> Dict[str, Dict[str, Any]]:
    # for all playable items fetch playhead data from api, as sometimes we already have them, sometimes not
    from .utils import get_playheads_from_api, get_objects_from_api, get_watchlist_status_from_api, get_img_from_struct

    # playheads
    ids_playhead = [listable.id for listable in listables if
                    isinstance(listable, (EpisodeData, MovieData)) and listable.playhead == 0]

    # object data for e.g. poster images
    # for now we use the objects to fetch the series data only, to fetch its images and its rating
    ids_objects_seasons = [listable.series_id for listable in listables if isinstance(listable, (SeasonData, EpisodeData, SeriesData))]
    # ids_objects_other = [listable.id for listable in listables if
    #                      isinstance(listable, (EpisodeData, MovieData, SeriesData))]
    # ids_objects = ids_objects_seasons + ids_objects_other
    ids_objects = list(set(ids_objects_seasons))  # make the ids unique, as there can be duplicates

    # watchlist info for series
    ids_watchlist = [listable.id for listable in listables if isinstance(listable, SeriesData)]

    # prepare async requests
    tasks_added = []
    tasks = []
    if ids_playhead:
        tasks.append(asyncio.create_task(get_playheads_from_api(args, api, ids_playhead)))
        tasks_added.append('playheads')
    # @todo: for some reason objects endpoint stopped to deliver anything but thumbs in terms of images,
    #        but the sole reason for calling it are the additional images...
    #        for now we use the objects to fetch the series data only, to fetch its images and its rating
    if ids_objects:
        tasks.append(asyncio.create_task(get_objects_from_api(args, api, ids_objects)))
        tasks_added.append('objects')
    if ids_watchlist:
        tasks.append(asyncio.create_task(get_watchlist_status_from_api(args, api, ids_watchlist)))
        tasks_added.append('watchlist')

    # start async requests and fetch results
    results = await asyncio.gather(*tasks)

    result_obj = {
        'playheads': {},
        'objects': {},
        'watchlist': {}
    }
    for idx, task in enumerate(tasks_added):
        result_obj[task] = results[idx]

    # crunchy_log(args, "Retrieved data for playheads:")
    # dump(result_obj.get('playheads'))

    # crunchy_log(args, "Retrieved data for objects:")
    # dump(result_obj.get('objects'))
    # crunchy_log(args, "Retrieved data for watchlist:")
    # dump(result_obj.get('watchlist'))

    # add some of the info to the listables
    for listable in listables:
        # update playcount data, which might be missing
        if listable.id in result_obj.get('playheads'):
            listable.update_playcount_from_playhead(result_obj.get('playheads').get(listable.id))

        # update images for SeasonData, as they come with none by default
        if isinstance(listable, (SeriesData, SeasonData)) and listable.series_id in result_obj.get('objects'):
            setattr(listable, 'thumb',
                    get_img_from_struct(result_obj.get('objects').get(listable.series_id), "poster_tall", 2) or listable.thumb)
            setattr(listable, 'fanart',
                    get_img_from_struct(result_obj.get('objects').get(listable.series_id), "poster_wide", 2) or listable.fanart)
            setattr(listable, 'poster',
                    get_img_from_struct(result_obj.get('objects').get(listable.series_id), "poster_tall", 2) or listable.poster)

        elif isinstance(listable, EpisodeData) and listable.series_id in result_obj.get('objects'):
            # for others, only set the thumb image to a nicer one
            setattr(listable, 'thumb',
                    get_img_from_struct(result_obj.get('objects').get(listable.series_id), "poster_tall", 2) or listable.thumb)
            setattr(listable, 'poster',
                    get_img_from_struct(result_obj.get('objects').get(listable.series_id), "poster_tall", 2) or listable.poster)
            # setattr(listable, 'fanart',
            #         get_image_from_struct(result_obj.get('objects').get(listable.id), "poster_wide", 2) or listable.fanart)

        if listable.id in result_obj.get('objects') and result_obj.get('objects').get(listable.id).get('rating') and hasattr(listable, 'rating'):
            if result_obj.get('objects').get(listable.id).get('rating').get('average'):
                listable.rating = float(result_obj.get('objects').get(listable.id).get('rating').get('average')) * 2.0
            elif result_obj.get('objects').get(listable.id).get('rating').get('up') and result_obj.get('objects').get(listable.id).get('rating').get('down'):
                # these are user ratings and they are pretty weird (overly positive)
                ups_obj = result_obj.get('objects').get(listable.id).get('rating').get('up')
                downs_obj = result_obj.get('objects').get(listable.id).get('rating').get('down')
                ups = float(ups_obj.get('displayed'))
                downs = float(downs_obj.get('displayed'))

                if ups_obj.get('unit') == 'K':
                    ups *= 1000.0
                elif ups_obj.get('unit') == 'M':
                    ups *= 1000000.0  # not sure if that works or if there are ever that many votes

                if downs_obj.get('unit') == 'K':
                    downs *= 1000.0
                elif downs_obj.get('unit') == 'M':
                    downs *= 1000000.0  # not sure if that works or if there are ever that many votes

                listable.rating = float((ups / (ups + downs)) * 10.0)

    # return collected data for further usage
    return result_obj


def add_listables(
        args: Args,
        api: API,
        listables: List[ListableItem],
        is_folder=True,
        options: int = 0,
        callbacks: Optional[List[Callable[[xbmcgui.ListItem, ListableItem], None]]] = None
):
    from .utils import highlight_list_item_title, crunchy_log

    crunchy_log(args, "add_listables: Starting to retrieve data async")
    complement_data = asyncio.run(complement_listables(args, api, listables))
    crunchy_log(args, "add_listables: Finished to retrieve data async")

    # add listable items to kodi
    for listable in listables:
        # get url
        u = build_url(args, listable.get_info(args))

        # get xbmc list item
        list_item = listable.to_item(args)

        # call any callbacks
        if callbacks:
            for cb in callbacks:
                cb(list_item, listable)

        # process options

        if options & OPT_MARK_ON_WATCHLIST:
            highlight_list_item_title(list_item) if listable.id in complement_data.get('watchlist') else None

        cm = []
        if options & OPT_CTX_WATCHLIST and listable.id not in complement_data.get('watchlist'):
            cm.append((
                args.addon.getLocalizedString(30067),
                'RunPlugin(%s?mode=add_to_queue&content_id=%s&session_restart=True)' % (args.argv[0], listable.id)
            ))

        if options & OPT_CTX_SEASONS and hasattr(listable, 'series_id') and getattr(listable, 'series_id') is not None:
            cm.append((
                args.addon.getLocalizedString(30045),
                "Container.Update(%s)" % re.sub(r"(?<=mode=)[^&]*", "seasons", u)
            ))

        if options & OPT_CTX_EPISODES and hasattr(listable, 'season_id') and getattr(listable, 'season_id') is not None:
            cm.append((
                args.addon.getLocalizedString(30046),
                "Container.Update(%s)" % re.sub(r"(?<=mode=)[^&]*", "episodes", u)
            ))

        if len(cm) > 0:
            list_item.addContextMenuItems(cm)

        # add item to list
        xbmcplugin.addDirectoryItem(
            handle=int(args.argv[1]),
            url=u,
            listitem=list_item,
            isFolder=is_folder
        )


def quote_value(value):
>>>>>>> a0417d41
    """Quote value depending on python
    """
    if not isinstance(value, str):
        value = str(value)
    return quote_plus(value)

# Those parameters will be bypassed to URL as additional query_parameters if found in build_url path_params
whitelist_url_args = [ "duration", "playhead" ]

def build_url(args, path_params: dict, route_name: str=None) -> str:
    """Create url
    """
<<<<<<< HEAD

    # Get base route
    if route_name is None:
        path = router.build_path(path_params)
    else:
        path = router.create_path_from_route(route_name, path_params)
    if path is None:
        path = "/"

    s = ""
    # Add whitelisted parameters
    for key, value in path_params.items():
        if key in whitelist_url_args and value:
=======

    # @todo: we really should filter that, as most params added to the url are no longer required

    s = ""
    # step 1 copy new information from info
    for key, value in list(info.items()):
        if value:
            s = s + "&" + key + "=" + quote_value(value)

    # step 2 copy old information from args, but don't append twice
    for key, value in list(args.args.items()):
        if value and key in types and not "&" + str(key) + "=" in s:
>>>>>>> a0417d41
            s = s + "&" + key + "=" + quote_value(value)
    if len(s) > 0:
        s = "?" + s[1:]

    result = args.addonurl + path + s
    return result


def make_info_label(args, info) -> dict:
    """Generate info_labels from existing dict
    """
    info_labels = {}
    # step 1 copy new information from info
    for key, value in list(info.items()):
        if value and key in types:
            info_labels[key] = value

    # step 2 copy old information from args, but don't overwrite
    for key, value in list(args.args.items()):
        if value and key in types and key not in info_labels:
            info_labels[key] = value

    return info_labels<|MERGE_RESOLUTION|>--- conflicted
+++ resolved
@@ -14,31 +14,22 @@
 #
 # You should have received a copy of the GNU Affero General Public License
 # along with this program.  If not, see <http://www.gnu.org/licenses/>.
-<<<<<<< HEAD
-=======
 import asyncio
 import re
 
 from resources.lib.api import API
 from resources.lib.model import ListableItem, EpisodeData, MovieData, Args, SeasonData, SeriesData
->>>>>>> a0417d41
 
 try:
     from urllib import quote_plus
 except ImportError:
     from urllib.parse import quote_plus
 
-from typing import Callable
-
+import xbmcvfs
 import xbmcgui
 import xbmcplugin
-import xbmcvfs
-
-<<<<<<< HEAD
-from . import router
-=======
+
 from typing import Callable, Optional, List, Dict, Any
->>>>>>> a0417d41
 
 # keys allowed in setInfo
 types = ["count", "size", "date", "genre", "country", "year", "episode", "season", "sortepisode", "top250", "setid",
@@ -67,52 +58,21 @@
         is_folder=True,
         total_items=0,
         mediatype="video",
-<<<<<<< HEAD
-        callback: Callable[[xbmcgui.ListItem], None] = None
-) -> xbmcgui.ListItem:
-    """Add item to directory listing.
-=======
         callbacks: Optional[List[Callable[[xbmcgui.ListItem], None]]] = None
 ):
     """ Add item to directory listing.
 
         This is the old, more verbose approach. Try to use view.add_listables() for adding list items, if possible
->>>>>>> a0417d41
     """
-    li = create_xbmc_item(args, info, is_folder, mediatype, callback)
-
-    # add item to list
-    xbmcplugin.addDirectoryItem(handle=int(args.argv[1]),
-                                url=li.getPath(),
-                                listitem=li,
-                                isFolder=is_folder,
-                                totalItems=total_items)
-
-    return li
-
-
-def create_xbmc_item(
-        args,
-        info,
-        is_folder=True,
-        mediatype="video",
-        callback: Callable[[xbmcgui.ListItem], None] = None
-) -> xbmcgui.ListItem:
-    """Create XBMC item for directory listing.
-    """
-
-    path_params = {}
-    path_params.update(args.__dict__)
-    path_params.update(info)
-
-    # get url
-    u = build_url(args, path_params)
 
     # create list item
-    li = xbmcgui.ListItem(label=info["title"], path=u)
+    li = xbmcgui.ListItem(label=info["title"])
 
     # get infoLabels
     info_labels = make_info_label(args, info)
+
+    # get url
+    u = build_url(args, info)
 
     if is_folder:
         # directory
@@ -127,20 +87,13 @@
         # add context menu to jump to seasons xor episodes
         # @todo: this only makes sense in some very specific places, we need a way to handle these better.
         cm = []
-        if path_params.get("series_id"):
+        if u"series_id" in u:
             cm.append((args.addon.getLocalizedString(30045),
-<<<<<<< HEAD
-                       "Container.Update(%s)" % build_url(args, path_params, "series_view")))
-        if path_params.get("collection_id"):
-            cm.append((args.addon.getLocalizedString(30046),
-                       "Container.Update(%s)" % build_url(args, path_params, "collection_view")))
-=======
                        "Container.Update(%s)" % re.sub(r"(?<=mode=)[^&]*", "seasons", u)))
         if u"season_id" in u:
             cm.append((args.addon.getLocalizedString(30046),
                        "Container.Update(%s)" % re.sub(r"(?<=mode=)[^&]*", "episodes", u)))
 
->>>>>>> a0417d41
         if len(cm) > 0:
             li.addContextMenuItems(cm)
 
@@ -155,12 +108,14 @@
         for cb in callbacks:
             cb(li)
 
-    return li
-
-
-<<<<<<< HEAD
-def quote_value(value) -> str:
-=======
+    # add item to list
+    xbmcplugin.addDirectoryItem(handle=int(args.argv[1]),
+                                url=u,
+                                listitem=li,
+                                isFolder=is_folder,
+                                totalItems=total_items)
+
+
 OPT_MARK_ON_WATCHLIST = 1  # highlight title if item is on watchlist
 OPT_CTX_WATCHLIST = 2  # add context menu to add item to watchlist
 OPT_CTX_SEASONS = 4  # add context menu to jump to series
@@ -341,34 +296,16 @@
 
 
 def quote_value(value):
->>>>>>> a0417d41
     """Quote value depending on python
     """
     if not isinstance(value, str):
         value = str(value)
     return quote_plus(value)
 
-# Those parameters will be bypassed to URL as additional query_parameters if found in build_url path_params
-whitelist_url_args = [ "duration", "playhead" ]
-
-def build_url(args, path_params: dict, route_name: str=None) -> str:
+
+def build_url(args, info):
     """Create url
     """
-<<<<<<< HEAD
-
-    # Get base route
-    if route_name is None:
-        path = router.build_path(path_params)
-    else:
-        path = router.create_path_from_route(route_name, path_params)
-    if path is None:
-        path = "/"
-
-    s = ""
-    # Add whitelisted parameters
-    for key, value in path_params.items():
-        if key in whitelist_url_args and value:
-=======
 
     # @todo: we really should filter that, as most params added to the url are no longer required
 
@@ -381,16 +318,12 @@
     # step 2 copy old information from args, but don't append twice
     for key, value in list(args.args.items()):
         if value and key in types and not "&" + str(key) + "=" in s:
->>>>>>> a0417d41
             s = s + "&" + key + "=" + quote_value(value)
-    if len(s) > 0:
-        s = "?" + s[1:]
-
-    result = args.addonurl + path + s
-    return result
-
-
-def make_info_label(args, info) -> dict:
+
+    return args.argv[0] + "?" + s[1:]
+
+
+def make_info_label(args, info):
     """Generate info_labels from existing dict
     """
     info_labels = {}
