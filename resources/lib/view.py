# -*- coding: utf-8 -*-
# Crunchyroll
# Copyright (C) 2018 MrKrabat
#
# This program is free software: you can redistribute it and/or modify
# it under the terms of the GNU Affero General Public License as
# published by the Free Software Foundation, either version 3 of the
# License, or (at your option) any later version.
#
# This program is distributed in the hope that it will be useful,
# but WITHOUT ANY WARRANTY; without even the implied warranty of
# MERCHANTABILITY or FITNESS FOR A PARTICULAR PURPOSE.  See the
# GNU Affero General Public License for more details.
#
# You should have received a copy of the GNU Affero General Public License
# along with this program.  If not, see <http://www.gnu.org/licenses/>.
<<<<<<< HEAD
=======
import asyncio
import re
>>>>>>> c118e579

from resources.lib.api import API
from resources.lib.model import ListableItem, EpisodeData, MovieData, Args, SeasonData, SeriesData

try:
    from urllib import quote_plus
except ImportError:
    from urllib.parse import quote_plus

import xbmcgui
import xbmcplugin
import xbmcvfs

<<<<<<< HEAD
from typing import Callable, Optional, List
from . import router
=======
from typing import Callable, Optional, List, Dict, Any
>>>>>>> c118e579

# keys allowed in setInfo
types = ["count", "size", "date", "genre", "country", "year", "episode", "season", "sortepisode", "top250", "setid",
         "tracknumber", "rating", "userrating", "watched", "playcount", "overlay", "cast", "castandrole", "director",
         "mpaa", "plot", "plotoutline", "title", "originaltitle", "sorttitle", "duration", "studio", "tagline",
         "writer",
         "tvshowtitle", "premiered", "status", "set", "setoverview", "tag", "imdbnumber", "code", "aired", "credits",
         "lastplayed", "album", "artist", "votes", "path", "trailer", "dateadded", "mediatype", "dbid"]


def end_of_directory(args, content_type=None):
    # let xbmc know the items type in current directory
    if content_type is not None:
        xbmcplugin.setContent(int(args.argv[1]), content_type)

    # sort methods are required in library mode
    xbmcplugin.addSortMethod(int(args.argv[1]), xbmcplugin.SORT_METHOD_NONE)

    # let xbmc know the script is done adding items to the list
    xbmcplugin.endOfDirectory(handle=int(args.argv[1]))


def add_item(
        args,
        info,
        is_folder=True,
        total_items=0,
        mediatype="video",
        callbacks: Optional[List[Callable[[xbmcgui.ListItem], None]]] = None
):
    """ Add item to directory listing.

        This is the old, more verbose approach. Try to use view.add_listables() for adding list items, if possible
    """

    path_params = {}
    path_params.update(args.args)
    path_params.update(info)

    # get url
    u = build_url(args, path_params)

    # create list item
    li = xbmcgui.ListItem(label=info["title"], path=u)

    # get infoLabels
    info_labels = make_info_label(args, info)

    if is_folder:
        # directory
        info_labels["mediatype"] = "tvshow"
        li.setInfo(mediatype, info_labels)
    else:
        # playable video
        info_labels["mediatype"] = "episode"
        li.setInfo(mediatype, info_labels)
        li.setProperty("IsPlayable", "true")

        # add context menu to jump to seasons xor episodes
        # @todo: this only makes sense in some very specific places, we need a way to handle these better.
        cm = []
        if path_params.get("series_id"):
            cm.append((args.addon.getLocalizedString(30045),
                       "Container.Update(%s)" % build_url(args, path_params, "series_view")))
        if path_params.get("collection_id"):
            cm.append((args.addon.getLocalizedString(30046),
                       "Container.Update(%s)" % build_url(args, path_params, "season_view")))

        if len(cm) > 0:
            li.addContextMenuItems(cm)

    # set media image
    li.setArt({"thumb": info.get("thumb", "DefaultFolder.png"),
               "poster": info.get("poster", info.get("thumb", "DefaultFolder.png")),
               "banner": info.get("thumb", "DefaultFolder.png"),
               "fanart": info.get("fanart", xbmcvfs.translatePath(args.addon.getAddonInfo("fanart"))),
               "icon": info.get("thumb", "DefaultFolder.png")})

    if callbacks:
        for cb in callbacks:
            cb(li)

    # add item to list
    xbmcplugin.addDirectoryItem(handle=int(args.argv[1]),
                                url=u,
                                listitem=li,
                                isFolder=is_folder,
                                totalItems=total_items)


OPT_MARK_ON_WATCHLIST = 1  # highlight title if item is on watchlist
OPT_CTX_WATCHLIST = 2  # add context menu to add item to watchlist
OPT_CTX_SEASONS = 4  # add context menu to jump to series
OPT_CTX_EPISODES = 8  # add context menu to jump to episodes


# actually not sure if this works, as the requests lib is not async
# also not sure if this is thread safe in any way, what if session is timed-out when starting this?
async def complement_listables(
        args: Args,
        api: API,
        listables: List[ListableItem]
) -> Dict[str, Dict[str, Any]]:
    # for all playable items fetch playhead data from api, as sometimes we already have them, sometimes not
    from .utils import get_playheads_from_api, get_objects_from_api, get_watchlist_status_from_api, get_img_from_struct

    # playheads
    ids_playhead = [listable.id for listable in listables if
                    isinstance(listable, (EpisodeData, MovieData)) and listable.playhead == 0]

    # object data for e.g. poster images
    # for now we use the objects to fetch the series data only, to fetch its images and its rating
    ids_objects_seasons = [listable.series_id for listable in listables if isinstance(listable, (SeasonData, EpisodeData, SeriesData))]
    # ids_objects_other = [listable.id for listable in listables if
    #                      isinstance(listable, (EpisodeData, MovieData, SeriesData))]
    # ids_objects = ids_objects_seasons + ids_objects_other
    ids_objects = list(set(ids_objects_seasons))  # make the ids unique, as there can be duplicates

    # watchlist info for series
    ids_watchlist = [listable.id for listable in listables if isinstance(listable, SeriesData)]

    # prepare async requests
    tasks_added = []
    tasks = []
    if ids_playhead:
        tasks.append(asyncio.create_task(get_playheads_from_api(args, api, ids_playhead)))
        tasks_added.append('playheads')
    # @todo: for some reason objects endpoint stopped to deliver anything but thumbs in terms of images,
    #        but the sole reason for calling it are the additional images...
    #        for now we use the objects to fetch the series data only, to fetch its images and its rating
    if ids_objects:
        tasks.append(asyncio.create_task(get_objects_from_api(args, api, ids_objects)))
        tasks_added.append('objects')
    if ids_watchlist:
        tasks.append(asyncio.create_task(get_watchlist_status_from_api(args, api, ids_watchlist)))
        tasks_added.append('watchlist')

    # start async requests and fetch results
    results = await asyncio.gather(*tasks)

    result_obj = {
        'playheads': {},
        'objects': {},
        'watchlist': {}
    }
    for idx, task in enumerate(tasks_added):
        result_obj[task] = results[idx]

    # crunchy_log(args, "Retrieved data for playheads:")
    # dump(result_obj.get('playheads'))

    # crunchy_log(args, "Retrieved data for objects:")
    # dump(result_obj.get('objects'))
    # crunchy_log(args, "Retrieved data for watchlist:")
    # dump(result_obj.get('watchlist'))

    # add some of the info to the listables
    for listable in listables:
        # update playcount data, which might be missing
        if listable.id in result_obj.get('playheads'):
            listable.update_playcount_from_playhead(result_obj.get('playheads').get(listable.id))

        # update images for SeasonData, as they come with none by default
        if isinstance(listable, (SeriesData, SeasonData)) and listable.series_id in result_obj.get('objects'):
            setattr(listable, 'thumb',
                    get_img_from_struct(result_obj.get('objects').get(listable.series_id), "poster_tall", 2) or listable.thumb)
            setattr(listable, 'fanart',
                    get_img_from_struct(result_obj.get('objects').get(listable.series_id), "poster_wide", 2) or listable.fanart)
            setattr(listable, 'poster',
                    get_img_from_struct(result_obj.get('objects').get(listable.series_id), "poster_tall", 2) or listable.poster)

        elif isinstance(listable, EpisodeData) and listable.series_id in result_obj.get('objects'):
            # for others, only set the thumb image to a nicer one
            setattr(listable, 'thumb',
                    get_img_from_struct(result_obj.get('objects').get(listable.series_id), "poster_tall", 2) or listable.thumb)
            setattr(listable, 'poster',
                    get_img_from_struct(result_obj.get('objects').get(listable.series_id), "poster_tall", 2) or listable.poster)
            # setattr(listable, 'fanart',
            #         get_image_from_struct(result_obj.get('objects').get(listable.id), "poster_wide", 2) or listable.fanart)

        if listable.id in result_obj.get('objects') and result_obj.get('objects').get(listable.id).get('rating') and hasattr(listable, 'rating'):
            if result_obj.get('objects').get(listable.id).get('rating').get('average'):
                listable.rating = float(result_obj.get('objects').get(listable.id).get('rating').get('average')) * 2.0
            elif result_obj.get('objects').get(listable.id).get('rating').get('up') and result_obj.get('objects').get(listable.id).get('rating').get('down'):
                # these are user ratings and they are pretty weird (overly positive)
                ups_obj = result_obj.get('objects').get(listable.id).get('rating').get('up')
                downs_obj = result_obj.get('objects').get(listable.id).get('rating').get('down')
                ups = float(ups_obj.get('displayed'))
                downs = float(downs_obj.get('displayed'))

                if ups_obj.get('unit') == 'K':
                    ups *= 1000.0
                elif ups_obj.get('unit') == 'M':
                    ups *= 1000000.0  # not sure if that works or if there are ever that many votes

                if downs_obj.get('unit') == 'K':
                    downs *= 1000.0
                elif downs_obj.get('unit') == 'M':
                    downs *= 1000000.0  # not sure if that works or if there are ever that many votes

                listable.rating = float((ups / (ups + downs)) * 10.0)

    # return collected data for further usage
    return result_obj


def add_listables(
        args: Args,
        api: API,
        listables: List[ListableItem],
        is_folder=True,
        options: int = 0,
        callbacks: Optional[List[Callable[[xbmcgui.ListItem, ListableItem], None]]] = None
):
<<<<<<< HEAD
    # for all playable items fetch playhead data from api, as sometimes we already have them, sometimes not
    from .utils import get_playheads_from_api, get_cms_object_data_by_ids, get_image_from_struct
    ids = [listable.id for listable in listables if
           isinstance(listable, (EpisodeData, MovieData)) and listable.playhead == 0]
    playheads = get_playheads_from_api(args, api, ids) if ids else {}

    # seasons contain no images at all, fetch at least the series main image and add it to them
    ids = [listable.series_id for listable in listables if isinstance(listable, SeasonData)]
    # ids now contains the same id multiple times, we just need it once, hence [ids[0]]
    series_images = get_cms_object_data_by_ids(args, api, [ids[0]]) if ids else {}
=======
    from .utils import highlight_list_item_title, crunchy_log

    crunchy_log(args, "add_listables: Starting to retrieve data async")
    complement_data = asyncio.run(complement_listables(args, api, listables))
    crunchy_log(args, "add_listables: Finished to retrieve data async")
>>>>>>> c118e579

    # add listable items to kodi
    for listable in listables:
        # get url
        u = build_url(args, listable.get_info(args))

        # get xbmc list item
        list_item = listable.to_item(args)

        # call any callbacks
        if callbacks:
            for cb in callbacks:
                cb(list_item, listable)

        # process options

        if options & OPT_MARK_ON_WATCHLIST:
            highlight_list_item_title(list_item) if listable.id in complement_data.get('watchlist') else None

        cm = []
        if options & OPT_CTX_WATCHLIST and listable.id not in complement_data.get('watchlist'):
            cm.append((
                args.addon.getLocalizedString(30067),
                'RunPlugin(%s?mode=add_to_queue&content_id=%s&session_restart=True)' % (args.argv[0], listable.id)
            ))

        if options & OPT_CTX_SEASONS and hasattr(listable, 'series_id') and getattr(listable, 'series_id') is not None:
            cm.append((
                args.addon.getLocalizedString(30045),
                "Container.Update(%s)" % re.sub(r"(?<=mode=)[^&]*", "seasons", u)
            ))

        if options & OPT_CTX_EPISODES and hasattr(listable, 'season_id') and getattr(listable, 'season_id') is not None:
            cm.append((
                args.addon.getLocalizedString(30046),
                "Container.Update(%s)" % re.sub(r"(?<=mode=)[^&]*", "episodes", u)
            ))

        if len(cm) > 0:
            list_item.addContextMenuItems(cm)

        # add item to list
        xbmcplugin.addDirectoryItem(
            handle=int(args.argv[1]),
            url=u,
            listitem=list_item,
            isFolder=is_folder
        )


def quote_value(value) -> str:
    """Quote value depending on python
    """
    if not isinstance(value, str):
        value = str(value)
    return quote_plus(value)

# Those parameters will be bypassed to URL as additional query_parameters if found in build_url path_params
whitelist_url_args = [ "duration", "playhead" ]

def build_url(args, path_params: dict, route_name: str=None) -> str:
    """Create url
    """

    # Get base route
    if route_name is None:
        path = router.build_path(path_params)
    else:
        path = router.create_path_from_route(route_name, path_params)
    if path is None:
        path = "/"

    s = ""
    # Add whitelisted parameters
    for key, value in path_params.items():
        if key in whitelist_url_args and value:
            s = s + "&" + key + "=" + quote_value(value)
    if len(s) > 0:
        s = "?" + s[1:]

    result = args.addonurl + path + s
    return result


def make_info_label(args, info) -> dict:
    """Generate info_labels from existing dict
    """
    info_labels = {}
    # step 1 copy new information from info
    for key, value in list(info.items()):
        if value and key in types:
            info_labels[key] = value

    # step 2 copy old information from args, but don't overwrite
    for key, value in list(args.args.items()):
        if value and key in types and key not in info_labels:
            info_labels[key] = value

    return info_labels<|MERGE_RESOLUTION|>--- conflicted
+++ resolved
@@ -14,11 +14,8 @@
 #
 # You should have received a copy of the GNU Affero General Public License
 # along with this program.  If not, see <http://www.gnu.org/licenses/>.
-<<<<<<< HEAD
-=======
 import asyncio
 import re
->>>>>>> c118e579
 
 from resources.lib.api import API
 from resources.lib.model import ListableItem, EpisodeData, MovieData, Args, SeasonData, SeriesData
@@ -28,16 +25,12 @@
 except ImportError:
     from urllib.parse import quote_plus
 
+import xbmcvfs
 import xbmcgui
 import xbmcplugin
-import xbmcvfs
-
-<<<<<<< HEAD
-from typing import Callable, Optional, List
+
+from typing import Callable, Optional, List, Dict, Any
 from . import router
-=======
-from typing import Callable, Optional, List, Dict, Any
->>>>>>> c118e579
 
 # keys allowed in setInfo
 types = ["count", "size", "date", "genre", "country", "year", "episode", "season", "sortepisode", "top250", "setid",
@@ -252,27 +245,15 @@
         options: int = 0,
         callbacks: Optional[List[Callable[[xbmcgui.ListItem, ListableItem], None]]] = None
 ):
-<<<<<<< HEAD
-    # for all playable items fetch playhead data from api, as sometimes we already have them, sometimes not
-    from .utils import get_playheads_from_api, get_cms_object_data_by_ids, get_image_from_struct
-    ids = [listable.id for listable in listables if
-           isinstance(listable, (EpisodeData, MovieData)) and listable.playhead == 0]
-    playheads = get_playheads_from_api(args, api, ids) if ids else {}
-
-    # seasons contain no images at all, fetch at least the series main image and add it to them
-    ids = [listable.series_id for listable in listables if isinstance(listable, SeasonData)]
-    # ids now contains the same id multiple times, we just need it once, hence [ids[0]]
-    series_images = get_cms_object_data_by_ids(args, api, [ids[0]]) if ids else {}
-=======
     from .utils import highlight_list_item_title, crunchy_log
 
     crunchy_log(args, "add_listables: Starting to retrieve data async")
     complement_data = asyncio.run(complement_listables(args, api, listables))
     crunchy_log(args, "add_listables: Finished to retrieve data async")
->>>>>>> c118e579
 
     # add listable items to kodi
     for listable in listables:
+        # @todo: check b/c router
         # get url
         u = build_url(args, listable.get_info(args))
 
