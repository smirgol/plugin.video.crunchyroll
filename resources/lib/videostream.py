# -*- coding: utf-8 -*-
# Crunchyroll
# Copyright (C) 2023 smirgol
#
# This program is free software: you can redistribute it and/or modify
# it under the terms of the GNU Affero General Public License as
# published by the Free Software Foundation, either version 3 of the
# License, or (at your option) any later version.
#
# This program is distributed in the hope that it will be useful,
# but WITHOUT ANY WARRANTY; without even the implied warranty of
# MERCHANTABILITY or FITNESS FOR A PARTICULAR PURPOSE.  See the
# GNU Affero General Public License for more details.
#
# You should have received a copy of the GNU Affero General Public License
# along with this program.  If not, see <http://www.gnu.org/licenses/>.
import asyncio
import datetime
import os
import sys
from typing import Union, Dict, Optional, Any

import requests
import xbmc
import xbmcgui
import xbmcplugin
import xbmcvfs

from resources.lib.globals import G
from resources.lib.model import Object, CrunchyrollError, PlayableItem
from resources.lib.utils import log_error_with_trace, crunchy_log, \
    get_playheads_from_api, get_cms_object_data_by_ids, get_listables_from_response


class VideoPlayerStreamData(Object):
    """ DTO to hold all relevant data for playback """

    def __init__(self):
        self.stream_url: str | None = None
        self.subtitle_urls: list[str] | None = None
        self.skip_events_data: Dict = {}
        self.playheads_data: Dict = {}
        # PlayableItem which is about to be played, that contains cms object data
        self.playable_item: PlayableItem | None = None
        # PlayableItem which contains cms obj data of playable_item's parent, if exists (Episodes, not Movies). currently not used.
        self.playable_item_parent: PlayableItem | None = None
        self.token: str | None = None
        self.next_playable_item: PlayableItem | None = None
        self.end_marker: str = "off"
        self.end_timecode: int | None = None


class VideoStream(Object):
    """ Build a VideoPlayerStreamData DTO using args.stream_id

    Will download stream details from cr api and store the appropriate stream url

    It will then check if soft subs are enabled in settings and if so, manage downloading the required subtitles, which
    are then renamed to make kodi label them in a readable way - this is because kodi uses the filename of the subtitles
    to identify the language and the cr files have cryptic filenames, which will render gibberish to the user on kodi
    instead of a proper label

    Finally, it will download any existing skip info, which can be used to skip intros / credits / summaries
    """

    def __init__(self, ):
        self.cache_expiration_time: int = 60 * 60 * 24 * 7  # 7 days
        # cache cleanup
        self._clean_cache_subtitles()

    def get_player_stream_data(self) -> Optional[VideoPlayerStreamData]:
        """ retrieve a VideoPlayerStreamData containing stream url + subtitle urls for playback """

        if not G.args.get_arg('stream_id'):
            return None

        video_player_stream_data = VideoPlayerStreamData()

        crunchy_log("VideoStream: Starting to retrieve data async")
        async_data = asyncio.run(self._gather_async_data())
        crunchy_log("VideoStream: Finished to retrieve data async")

        api_stream_data = async_data.get('stream_data')
        if not api_stream_data:
            raise CrunchyrollError("Failed to fetch stream data from api")

        video_player_stream_data.stream_url = self._get_stream_url_from_api_data_v2(async_data.get('stream_data'))
        video_player_stream_data.subtitle_urls = self._get_subtitles_from_api_data(async_data.get('stream_data'))
        video_player_stream_data.token = async_data.get('stream_data').get('token')

        video_player_stream_data.skip_events_data = async_data.get('skip_events_data')
        video_player_stream_data.playheads_data = async_data.get('playheads_data')
        video_player_stream_data.playable_item = async_data.get('playable_item')
        video_player_stream_data.playable_item_parent = async_data.get('playable_item_parent')
        video_player_stream_data.next_playable_item = async_data.get('next_playable_item')

        video_end = self._compute_when_episode_ends(video_player_stream_data)

        video_player_stream_data.end_marker = video_end.get('marker')
        video_player_stream_data.end_timecode = video_end.get('timecode')

        return video_player_stream_data

    async def _gather_async_data(self) -> Dict[str, Any]:
        """ gather data asynchronously and return them as a dictionary """

        episode_id = G.args.get_arg('episode_id')
        series_id = G.args.get_arg('series_id')

        # create threads
        # actually not sure if this works, as the requests lib is not async
        # also not sure if this is thread safe in any way, what if session is timed-out when starting this?
        t_stream_data = asyncio.create_task(self._get_stream_data_from_api())
        t_skip_events_data = asyncio.create_task(self._get_skip_events(episode_id))
        t_playheads = asyncio.create_task(get_playheads_from_api(episode_id))
        t_item_data = asyncio.create_task(get_cms_object_data_by_ids([episode_id, series_id]))
        t_upnext_data = asyncio.create_task(self._get_upnext_episode(episode_id))

        # start async requests and fetch results
        results = await asyncio.gather(t_stream_data, t_skip_events_data, t_playheads, t_item_data, t_upnext_data)

        listable_items = get_listables_from_response([value for key, value in results[3].items()]) if results[3] else []
        playable_items = [item for item in listable_items if item.id == episode_id]
        parent_listables = [item for item in listable_items if item.id == series_id]
        upnext_items = get_listables_from_response([results[4]]) if results[4] else None

        return {
            'stream_data': results[0] or {},
            'skip_events_data': results[1] or {},
            'playheads_data': results[2] or {},
            'playable_item': playable_items[0] if playable_items else None,
            'playable_item_parent': parent_listables[0] if parent_listables else None,
            'next_playable_item': upnext_items[0] if upnext_items else None,
        }

    @staticmethod
    async def _get_stream_data_from_api() -> Union[Dict, bool]:
        """ get json stream data from cr api for given args.stream_id using new endpoint b/c drm """

        # from utils import crunchy_log
        crunchy_log("URL: %s" % G.api.STREAMS_ENDPOINT_DRM.format(G.args.get_arg('episode_id')))

        req = G.api.make_request(
            method="GET",
            url=G.api.STREAMS_ENDPOINT_DRM.format(G.args.get_arg('episode_id')),
        )

        # check for error
        if "error" in req or req is None:
            item = xbmcgui.ListItem(G.args.get_arg('title', 'Title not provided'))
            xbmcplugin.setResolvedUrl(int(G.args.argv[1]), False, item)
            xbmcgui.Dialog().ok(G.args.addon_name, G.args.addon.getLocalizedString(30064))
            return False

        return req

    @staticmethod
    def _get_stream_url_from_api_data_v2(api_data: Dict) -> Union[str, None]:
        """ uses new endpoint to retrieve encryption data along with stream url """

        try:
            if G.args.addon.getSetting("soft_subtitles") == "false":
                url = api_data["hardSubs"]

                if G.args.subtitle in url:
                    url = url[G.args.subtitle]["url"]
                elif G.args.subtitle_fallback in url:
                    url = url[G.args.subtitle_fallback]["url"]
                else:
                    url = api_data["url"]
            else:
                url = api_data["url"]

        except IndexError:
            item = xbmcgui.ListItem(G.args.get_arg('title', 'Title not provided'))
            xbmcplugin.setResolvedUrl(int(G.args.argv[1]), False, item)
            xbmcgui.Dialog().ok(G.args.addon_name, G.args.addon.getLocalizedString(30064))
            return None

        return url

    def _get_subtitles_from_api_data(self, api_stream_data) -> Union[str, None]:
        """ retrieve appropriate subtitle urls from api data, using local caching and renaming """

        # we only need those urls if soft-subs are enabled in addon settings
        if G.args.addon.getSetting("soft_subtitles") == "false":
            return None

        subtitles_data_raw = []
        subtitles_url_cached = []

        if G.args.subtitle in api_stream_data["subtitles"]:
            subtitles_data_raw.append(api_stream_data.get("subtitles").get(G.args.subtitle))

        if G.args.subtitle_fallback and G.args.subtitle_fallback in api_stream_data["subtitles"]:
            subtitles_data_raw.append(api_stream_data.get("subtitles").get(G.args.subtitle_fallback))

        if not subtitles_data_raw:
            return None

        # we need to download the subtitles, cache and rename them to show proper labels in the kodi video player
        for subtitle_data in subtitles_data_raw:
            cache_result = self._get_subtitle_from_cache(
                subtitle_data.get('url', ""),
                subtitle_data.get('language', ""),
                subtitle_data.get('format', "")
            )

            if cache_result is not None:
                subtitles_url_cached.append(cache_result)

        return subtitles_url_cached if subtitles_url_cached is not None else None

    def _cache_subtitle(self, subtitle_url: str, subtitle_language: str, subtitle_format: str) -> bool:
        """ cache a subtitle from the given url and rename it for kodi to label it correctly """

        try:
            # api request streams
            subtitles_req = G.api.make_request(
                method="GET",
                url=subtitle_url
            )
        except Exception:
            log_error_with_trace("error in requesting subtitle data from api")
            raise CrunchyrollError(
                "Failed to download subtitle for language %s from url %s" % (subtitle_language, subtitle_url)
            )

        if not subtitles_req.get('data', None):
            # error
            raise CrunchyrollError("Returned data is not text")

        cache_target = xbmcvfs.translatePath(self.get_cache_path() + G.args.get_arg('stream_id') + '/')
        xbmcvfs.mkdirs(cache_target)

        cache_file = self.get_cache_file_name(subtitle_language, subtitle_format)

        with open(cache_target + cache_file, 'w', encoding='utf-8') as file:
            result = file.write(subtitles_req.get('data'))

        return True if result > 0 else False

    def _get_subtitle_from_cache(
            self,
            subtitle_url: str,
            subtitle_language: str,
            subtitle_format: str
    ) -> Union[str, None]:
        """ try to get a subtitle using its url, language info and format either from cache or api """

        if not subtitle_url or not subtitle_language or not subtitle_format:
            crunchy_log("get_subtitle_from_cache: missing argument", xbmc.LOGERROR)
            return None

        # prepare the filename for the subtitles
        cache_file = self.get_cache_file_name(subtitle_language, subtitle_format)

        # build full path to cached file
        cache_target = xbmcvfs.translatePath(self.get_cache_path() + G.args.get_arg('stream_id') + '/') + cache_file

        # check if cached file exists
        if not xbmcvfs.exists(cache_target):
            # download and cache file
            if not self._cache_subtitle(subtitle_url, subtitle_language, subtitle_format):
                # log error
                log_error_with_trace("Failed to write subtitle to cache")
                return None

        cache_file_url = ('special://userdata/addon_data/plugin.video.crunchyroll/cache_subtitles/' +
                          G.args.get_arg('stream_id') +
                          '/' + cache_file)

        return cache_file_url

    def _clean_cache_subtitles(self) -> bool:
        """ clean up all cached subtitles """

        expires = datetime.datetime.now() - datetime.timedelta(seconds=self.cache_expiration_time)

        cache_base_dir = self.get_cache_path()
        dirs, files = xbmcvfs.listdir(cache_base_dir)

        for cache_dir in dirs:
            mtime = datetime.datetime.fromtimestamp(os.path.getmtime(os.path.join(cache_base_dir, cache_dir)))
            if mtime < expires:
                crunchy_log("Cache dir %s is older than 7 days - removing" % os.path.join(cache_base_dir, cache_dir))
                xbmcvfs.rmdir(os.path.join(cache_base_dir, cache_dir) + '/', force=True)

        return True

    @staticmethod
    def get_cache_path() -> str:
        """ return base path for subtitles caching """

        return xbmcvfs.translatePath(G.args.addon.getAddonInfo("profile") + 'cache_subtitles/')

    @staticmethod
    def get_cache_file_name(subtitle_language: str, subtitle_format: str) -> str:
        """ build a file name for the subtitles file that kodi can display with a readable label """

        # kodi ignores the first part of e.g. de-DE - split and use only first part in uppercase
        iso_parts = subtitle_language.split('-')

        filename = xbmcvfs.makeLegalFilename(
            subtitle_language +
            '.' + iso_parts[0] +
            '.' + subtitle_format
        )

        # for some reason, makeLegalFilename likes to append a '/' at the end, effectively making the file a directory
        if filename.endswith('/'):
            filename = filename[:-1]

        # have to use filesystemencoding since filename contains non ascii characters in some language (such as french)
        # and kodi file system encoding can be set to ASCII
        return filename.encode(sys.getfilesystemencoding(), "ignore").decode(sys.getfilesystemencoding())

    @staticmethod
    async def _get_skip_events(episode_id) -> Optional[Dict]:
        """ fetch skip events data from api and return a prepared object for supported skip types if data is valid """

        # if none of the skip options are enabled in setting, don't fetch that data
        if (G.args.addon.getSetting("enable_skip_intro") != "true" and
                G.args.addon.getSetting("enable_skip_credits") != "true" and
                G.args.addon.getSetting("upnext_mode") == "disabled"):
            return None

        try:
            crunchy_log("Requesting skip data from %s" % G.api.SKIP_EVENTS_ENDPOINT.format(episode_id))

            # api request streams
            req = G.api.make_unauthenticated_request(
                method="GET",
                url=G.api.SKIP_EVENTS_ENDPOINT.format(episode_id)
            )
        except (requests.exceptions.RequestException, CrunchyrollError):
            try:
                # Some streams raise a 403 on SKIP_EVENTS endpoint but skip data are available in INTRO_V2 endpoint
                intro_req = G.api.make_unauthenticated_request(
                    method="GET",
                    url=G.api.INTRO_V2_ENDPOINT.format(episode_id)
                )
                req = {"intro": {
                    "start": intro_req.get("startTime"),
                    "end": intro_req.get("endTime"),
                }}
            except (requests.exceptions.RequestException, CrunchyrollError):
                # can be okay for e.g. movies, thus only log error, but don't show notification
                crunchy_log(
                    "_get_skip_events: error in requesting skip events data from api. possibly no data available",
                    False
                )
                return None

        if not req or "error" in req:
            crunchy_log("_get_skip_events: error in requesting skip events data from api (2)")
            return None

        # prepare the data a bit
        supported_skips = ['intro', 'credits', 'preview']
        prepared = dict()
        for skip_type in supported_skips:
            if req.get(skip_type) and req.get(skip_type).get('start') is not None and req.get(skip_type).get(
                    'end') is not None:
                prepared.update({
                    skip_type: dict(start=req.get(skip_type).get('start'), end=req.get(skip_type).get('end'))
                })
                crunchy_log("_get_skip_events: check for %s PASSED" % skip_type, xbmc.LOGINFO)
            else:
                crunchy_log("_get_skip_events: check for %s FAILED" % skip_type, xbmc.LOGINFO)

<<<<<<< HEAD
        return prepared if len(prepared) > 0 else None

    @staticmethod
    async def _get_upnext_episode(id: str) -> Optional[Dict]:
        """ fetch upnext episode data from api """

        # if upnext integration is disabled, don't fetch data
        if G.args.addon.getSetting("upnext_mode") == "disabled":
            return None

        try:
            req = G.api.make_request(
                method="GET",
                url=G.api.UPNEXT_ENDPOINT.format(id),
                params={
                    "locale": G.args.subtitle
                }
            )
        except (CrunchyrollError, requests.exceptions.RequestException) as e:
            crunchy_log("_get_upnext_episode: failed to load for: %s" % id)
            return None
        if not req or "error" in req or len(req.get("data", [])) == 0:
            return None

        return req.get("data")[0]

    @staticmethod
    def _compute_when_episode_ends(partial_stream_data: VideoPlayerStreamData) -> Dict[str, Any]:
        """ Extract timecode for video end from skip_events_data.

        Extracted timecode depends on *upnext_mode* user setting and available skip events data.
        upnext_mode can hold 4 different behaviour.
        - "disabled", so no need to compute anything.
        - "fixed", so we should send the timecode for the last 15s (user can change this duration by *upnext_fixed_duration* settings).
        - "preview", which means we have to retrieve preview timecode from skip event API.
           If preview timecode is not available, go back to the same behaviour as "fixed" mode.
        - "credits", which means we have to retrieve credits and preview timecode from skip event API.
           If credits timecode is not available, go back to the same behaviour as "preview" mode.
           Additionaly, we have to check there is no additional scenes after credits,
           so we check if preview starts at credits end. Otherwise, video end timecode will be the preview start timecode.
        """

        result = {
            'marker': 'off',
            'timecode': None
        }
        upnext_mode = G.args.addon.getSetting('upnext_mode')
        if upnext_mode == 'disabled' or not partial_stream_data.next_playable_item:
            return result

        video_end = partial_stream_data.playable_item.duration
        fixed_duration = int(G.args.addon.getSetting('upnext_fixed_duration'), 10)
        # Standard behaviour is to show upnext 15s before the end of the video
        result = {
            'marker': 'fixed',
            'timecode': video_end - fixed_duration
        }

        skip_events_data = partial_stream_data.skip_events_data
        # If upnext selected mode is fixed or there is no available skip data
        if upnext_mode == 'fixed' or not skip_events_data or (not skip_events_data.get('credits') and not skip_events_data.get('preview')):
            return result

        # Extract skip data
        credits_start = skip_events_data.get('credits', {}).get('start')
        credits_end = skip_events_data.get('credits', {}).get('end')
        preview_start = skip_events_data.get('preview', {}).get('start')
        preview_end = skip_events_data.get('preview', {}).get('end')

        # If there is no data about preview but credits ends less than 20s before the end, consider time after credits_end is the preview
        if not preview_start and credits_end and credits_end >= video_end - 20:
            preview_start = credits_end
            preview_end = video_end

        # If there are outro and preview
        # and if the outro ends when the preview start
        if upnext_mode == 'credits' and credits_start and credits_end and preview_start and credits_end + 3 > preview_start:
            result = {
                'marker': 'credits',
                'timecode': credits_start
            }
        # If there is a preview
        elif preview_start:
            result = {
                'marker': 'preview',
                'timecode': preview_start
            }

        return result
=======
        if G.args.addon.getSetting("enable_skip_intro") != "true" and prepared.get('intro'):
            prepared.pop('intro', None)

        if G.args.addon.getSetting("enable_skip_credits") != "true" and prepared.get('credits'):
            prepared.pop('credits', None)
        return prepared if len(prepared) > 0 else None
>>>>>>> 141cdf21
<|MERGE_RESOLUTION|>--- conflicted
+++ resolved
@@ -369,7 +369,11 @@
             else:
                 crunchy_log("_get_skip_events: check for %s FAILED" % skip_type, xbmc.LOGINFO)
 
-<<<<<<< HEAD
+        if G.args.addon.getSetting("enable_skip_intro") != "true" and prepared.get('intro'):
+            prepared.pop('intro', None)
+
+        if G.args.addon.getSetting("enable_skip_credits") != "true" and prepared.get('credits'):
+            prepared.pop('credits', None)
         return prepared if len(prepared) > 0 else None
 
     @staticmethod
@@ -458,12 +462,4 @@
                 'timecode': preview_start
             }
 
-        return result
-=======
-        if G.args.addon.getSetting("enable_skip_intro") != "true" and prepared.get('intro'):
-            prepared.pop('intro', None)
-
-        if G.args.addon.getSetting("enable_skip_credits") != "true" and prepared.get('credits'):
-            prepared.pop('credits', None)
-        return prepared if len(prepared) > 0 else None
->>>>>>> 141cdf21
+        return result