# -*- coding: utf-8 -*-
# Crunchyroll
# Copyright (C) 2018 MrKrabat
#
# This program is free software: you can redistribute it and/or modify
# it under the terms of the GNU Affero General Public License as
# published by the Free Software Foundation, either version 3 of the
# License, or (at your option) any later version.
#
# This program is distributed in the hope that it will be useful,
# but WITHOUT ANY WARRANTY; without even the implied warranty of
# MERCHANTABILITY or FITNESS FOR A PARTICULAR PURPOSE.  See the
# GNU Affero General Public License for more details.
#
# You should have received a copy of the GNU Affero General Public License
# along with this program.  If not, see <http://www.gnu.org/licenses/>.

import datetime
import os
import sys
from typing import Union, Dict, Optional

import requests
import xbmc
import xbmcgui
import xbmcplugin
import xbmcvfs

from resources.lib.api import API
from resources.lib.model import Object, Args, CrunchyrollError
from resources.lib.utils import log_error_with_trace, convert_language_iso_to_string, crunchy_log


class VideoPlayerStreamData(Object):
    """ DTO to hold all relevant data for playback """

    def __init__(self):
        self.stream_url: str | None = None
        self.subtitle_urls: list[str] | None = None
        self.skip_events_data: Dict = {}


class VideoStream(Object):
    """ Build a VideoPlayerStreamData DTO using args.stream_id

    Will download stream details from cr api and store the appropriate stream url

    It will then check if soft subs are enabled in settings and if so, manage downloading the required subtitles, which
    are then renamed to make kodi label them in a readable way - this is because kodi uses the filename of the subtitles
    to identify the language and the cr files have cryptic filenames, which will render gibberish to the user on kodi
    instead of a proper label

    Finally, it will download any existing skip info, which can be used to skip intros / credits / summaries
    """

    def __init__(self, args: Args, api: API):
        self.api: API = api
        self.args: Args = args
        self.cache_expiration_time: int = 60 * 60 * 24 * 7  # 7 days
        # cache cleanup
        self._clean_cache_subtitles()

    def get_player_stream_data(self) -> Optional[VideoPlayerStreamData]:
        """ retrieve a VideoPlayerStreamData containing stream url + subtitle urls for playback """

        if not self.args.get_arg('stream_id'):
            return None

        video_player_stream_data = VideoPlayerStreamData()

        api_stream_data = self._get_stream_data_from_api()
        if api_stream_data is False:
            raise CrunchyrollError("Failed to fetch stream data from api")

        video_player_stream_data.stream_url = self._get_stream_url_from_api_data(api_stream_data)
        video_player_stream_data.subtitle_urls = self._get_subtitles_from_api_data(api_stream_data)
        video_player_stream_data.skip_events_data = self._get_skip_events(self.args.get_arg('episode_id'))

        return video_player_stream_data

    def _get_stream_data_from_api(self) -> Union[Dict, bool]:
        """ get json stream data from cr api for given args.stream_id """

        # api request streams
        req = self.api.make_request(
            method="GET",
            url=self.api.STREAMS_ENDPOINT.format(self.api.account_data.cms.bucket, self.args.get_arg('stream_id')),
            params={
                "locale": self.args.subtitle
            }
        )

        # check for error
        if "error" in req or req is None:
            item = xbmcgui.ListItem(self.args.get_arg('title', 'Title not provided'))
            xbmcplugin.setResolvedUrl(int(self.args.argv[1]), False, item)
            xbmcgui.Dialog().ok(self.args.addon_name, self.args.addon.getLocalizedString(30064))
            return False

        return req

    def _get_stream_url_from_api_data(self, api_data: Dict) -> Union[str, None]:
        """ retrieve appropriate stream url from api data """

        try:
            if self.args.addon.getSetting("soft_subtitles") == "false":
                url = api_data["streams"]["adaptive_hls"]
                if self.args.subtitle in url:
                    url = url[self.args.subtitle]["url"]
                elif self.args.subtitle_fallback in url:
                    url = url[self.args.subtitle_fallback]["url"]
                else:
                    url = url[""]["url"]
            else:
                # multitrack_adaptive_hls_v2 includes soft subtitles in the stream
                url = api_data["streams"]["multitrack_adaptive_hls_v2"][""]["url"]

        except IndexError:
            item = xbmcgui.ListItem(self.args.get_arg('title', 'Title not provided'))
            xbmcplugin.setResolvedUrl(int(self.args.argv[1]), False, item)
            xbmcgui.Dialog().ok(self.args.addon_name, self.args.addon.getLocalizedString(30064))
            return None

        return url

    def _get_subtitles_from_api_data(self, api_stream_data) -> Union[str, None]:
        """ retrieve appropriate subtitle urls from api data, using local caching and renaming """

        # we only need those urls if soft-subs are enabled in addon settings
        if self.args.addon.getSetting("soft_subtitles") == "false":
            return None

        subtitles_data_raw = []
        subtitles_url_cached = []

        if self.args.subtitle in api_stream_data["subtitles"]:
            subtitles_data_raw.append(api_stream_data.get("subtitles").get(self.args.subtitle))

        if self.args.subtitle_fallback and self.args.subtitle_fallback in api_stream_data["subtitles"]:
            subtitles_data_raw.append(api_stream_data.get("subtitles").get(self.args.subtitle_fallback))

        if not subtitles_data_raw:
            return None

        # we need to download the subtitles, cache and rename them to show proper labels in the kodi video player
        for subtitle_data in subtitles_data_raw:
            cache_result = self._get_subtitle_from_cache(
                subtitle_data.get('url', ""),
                subtitle_data.get('locale', ""),
                subtitle_data.get('format', "")
            )

            if cache_result is not None:
                subtitles_url_cached.append(cache_result)

        return subtitles_url_cached if subtitles_url_cached is not None else None

    def _cache_subtitle(self, subtitle_url: str, subtitle_language: str, subtitle_format: str) -> bool:
        """ cache a subtitle from the given url and rename it for kodi to label it correctly """

        try:
            # api request streams
            subtitles_req = self.api.make_request(
                method="GET",
                url=subtitle_url
            )
        except Exception:
            log_error_with_trace(self.args, "error in requesting subtitle data from api")
            raise CrunchyrollError(
                "Failed to download subtitle for language %s from url %s" % (subtitle_language, subtitle_url)
            )

        if not subtitles_req.get('data', None):
            # error
            raise CrunchyrollError("Returned data is not text")

        cache_target = xbmcvfs.translatePath(self.get_cache_path() + self.args.get_arg('stream_id') + '/')
        xbmcvfs.mkdirs(cache_target)

        cache_file = self.get_cache_file_name(subtitle_language, subtitle_format)

        with open(cache_target + cache_file, 'w', encoding='utf-8') as file:
            result = file.write(subtitles_req.get('data'))

        return True if result > 0 else False

    def _get_subtitle_from_cache(
            self,
            subtitle_url: str,
            subtitle_language: str,
            subtitle_format: str
    ) -> Union[str, None]:
        """ try to get a subtitle using its url, language info and format either from cache or api """

        if not subtitle_url or not subtitle_language or not subtitle_format:
            crunchy_log(self.args, "get_subtitle_from_cache: missing argument", xbmc.LOGERROR)
            return None

        # prepare the filename for the subtitles
        cache_file = self.get_cache_file_name(subtitle_language, subtitle_format)

        # build full path to cached file
        cache_target = xbmcvfs.translatePath(self.get_cache_path() + self.args.get_arg('stream_id') + '/') + cache_file

        # check if cached file exists
        if not xbmcvfs.exists(cache_target):
            # download and cache file
            if not self._cache_subtitle(subtitle_url, subtitle_language, subtitle_format):
                # log error
                log_error_with_trace(self.args, "Failed to write subtitle to cache")
                return None

        cache_file_url = ('special://userdata/addon_data/plugin.video.crunchyroll/cache_subtitles/' +
                          self.args.get_arg('stream_id') +
                          '/' + cache_file)

        return cache_file_url

    def _clean_cache_subtitles(self) -> bool:
        """ clean up all cached subtitles """

        expires = datetime.datetime.now() - datetime.timedelta(seconds=self.cache_expiration_time)

        cache_base_dir = self.get_cache_path()
        dirs, files = xbmcvfs.listdir(cache_base_dir)

        for cache_dir in dirs:
            mtime = datetime.datetime.fromtimestamp(os.path.getmtime(os.path.join(cache_base_dir, cache_dir)))
            if mtime < expires:
                crunchy_log(
                    self.args,
                    "Cache dir %s is older than 7 days - removing" % os.path.join(cache_base_dir, cache_dir)
                )
                xbmcvfs.rmdir(os.path.join(cache_base_dir, cache_dir) + '/', force=True)

        return True

    def get_cache_path(self) -> str:
        """ return base path for subtitles caching """

        return xbmcvfs.translatePath(self.args.addon.getAddonInfo("profile") + 'cache_subtitles/')

    def get_cache_file_name(self, subtitle_language: str, subtitle_format: str) -> str:
        """ build a file name for the subtitles file that kodi can display with a readable label """

        # kodi ignores the first part of e.g. de-DE - split and use only first part in uppercase
        iso_parts = subtitle_language.split('-')

        filename = xbmcvfs.makeLegalFilename(
            convert_language_iso_to_string(self.args, subtitle_language) +
            '.' + iso_parts[0] +
            '.' + subtitle_format
        )

        # for some reason, makeLegalFilename likes to append a '/' at the end, effectively making the file a directory
        if filename.endswith('/'):
            filename = filename[:-1]

        # have to use filesystemencoding since filename contains non ascii characters in some language (such as french)
        # and kodi file system encoding can be set to ASCII
<<<<<<< HEAD
        return filename.encode(sys.getfilesystemencoding(), "ignore").decode(sys.getfilesystemencoding())
=======
        return filename.encode(sys.getfilesystemencoding(), "ignore").decode(sys.getfilesystemencoding())

    def _get_skip_events(self, episode_id) -> Optional[Dict]:
        """ fetch skip events data from api and return a prepared object for supported skip types if data is valid """

        # if none of the skip options are enabled in setting, don't fetch that data
        if (self.args.addon.getSetting("enable_skip_intro") != "true" and
                self.args.addon.getSetting("enable_skip_credits") != "true"):
            return None

        try:
            crunchy_log(self.args, "Requesting skip data from %s" % self.api.SKIP_EVENTS_ENDPOINT.format(episode_id))

            # api request streams
            req = self.api.make_unauthenticated_request(
                method="GET",
                url=self.api.SKIP_EVENTS_ENDPOINT.format(episode_id)
            )
        except (requests.exceptions.RequestException, CrunchyrollError):
            try:
                # Some streams raise a 403 on SKIP_EVENTS endpoint but skip data are available in INTRO_V2 endpoint
                intro_req = self.api.make_unauthenticated_request(
                    method="GET",
                    url=self.api.INTRO_V2_ENDPOINT.format(episode_id)
                )
                req = {"intro": {
                    "start": intro_req.get("startTime"),
                    "end": intro_req.get("endTime"),
                }}
            except (requests.exceptions.RequestException, CrunchyrollError):
                # can be okay for e.g. movies, thus only log error with trace, but don't show notification
                log_error_with_trace(
                    self.args,
                    "_get_skip_events: error in requesting skip events data from api",
                    False
                )
                return None

        if not req or "error" in req:
            crunchy_log(self.args, "_get_skip_events: error in requesting skip events data from api (2)")
            return None

        # prepare the data a bit
        supported_skips = ['intro', 'credits']
        prepared = dict()
        for skip_type in supported_skips:
            if req.get(skip_type) and req.get(skip_type).get('start') is not None and req.get(skip_type).get('end') is not None:
                prepared.update({
                    skip_type: dict(start=req.get(skip_type).get('start'), end=req.get(skip_type).get('end'))
                })
                crunchy_log(self.args, "_get_skip_events: check for %s PASSED" % skip_type, xbmc.LOGINFO)
            else:
                crunchy_log(self.args, "_get_skip_events: check for %s FAILED" % skip_type, xbmc.LOGINFO)

        return prepared if len(prepared) > 0 else None
>>>>>>> e91ca5a1
<|MERGE_RESOLUTION|>--- conflicted
+++ resolved
@@ -258,9 +258,6 @@
 
         # have to use filesystemencoding since filename contains non ascii characters in some language (such as french)
         # and kodi file system encoding can be set to ASCII
-<<<<<<< HEAD
-        return filename.encode(sys.getfilesystemencoding(), "ignore").decode(sys.getfilesystemencoding())
-=======
         return filename.encode(sys.getfilesystemencoding(), "ignore").decode(sys.getfilesystemencoding())
 
     def _get_skip_events(self, episode_id) -> Optional[Dict]:
@@ -315,5 +312,4 @@
             else:
                 crunchy_log(self.args, "_get_skip_events: check for %s FAILED" % skip_type, xbmc.LOGINFO)
 
-        return prepared if len(prepared) > 0 else None
->>>>>>> e91ca5a1
+        return prepared if len(prepared) > 0 else None