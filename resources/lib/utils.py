--- conflicted
+++ resolved
@@ -148,11 +148,7 @@
     xbmc.log(message, xbmc.LOGINFO)
 
 
-<<<<<<< HEAD
 def crunchy_log(args, message, loglevel=xbmc.LOGINFO) -> None:
-=======
-def crunchy_log(args, message, loglevel = xbmc.LOGINFO) -> None:
->>>>>>> 222fe19d
     addon_name = args.addon_name if args is not None and hasattr(args, 'addon_name') else "Crunchyroll"
     xbmc.log("[PLUGIN] %s: %s" % (addon_name, str(message)), loglevel)
 
@@ -217,33 +213,6 @@
         return "en-US"
 
 
-<<<<<<< HEAD
-def filter_series(args: Args, item: Dict) -> bool:
-    # is it a dub in my main language?
-    if args.subtitle == item.get('audio_locale', ""):
-        return True
-
-    # is it a dub in my alternate language?
-    if args.subtitle_fallback and args.subtitle_fallback == item.get('audio_locale', ""):
-        return True
-
-    # is it japanese audio, but there are subtitles in my main language?
-    if item.get("audio_locale") == "ja-JP":
-        # fix for missing subtitles in data
-        if item.get("subtitle_locales", []) == [] and item.get('is_subbed', False) is True:
-            return True
-
-        if args.subtitle in item.get("subtitle_locales", []):
-            return True
-
-        if args.subtitle_fallback and args.subtitle_fallback in item.get("subtitle_locales", []):
-            return True
-
-    return False
-
-# if (args.subtitle not in item.get("audio_locales", []) and
-#         args.subtitle not in item.get("subtitle_locales", [])):
-=======
 def convert_language_iso_to_string(args: Args, language_iso: str) -> str:
     if language_iso == "en-US":
         return args.addon.getLocalizedString(30021)
@@ -268,5 +237,4 @@
     elif language_iso == "ru-RU":
         return args.addon.getLocalizedString(30031)
     else:
-        return language_iso
->>>>>>> 222fe19d
+        return language_iso