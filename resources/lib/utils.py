--- conflicted
+++ resolved
@@ -81,12 +81,8 @@
 
     return listable_items
 
-
-<<<<<<< HEAD
-def get_cms_object_data_by_ids(args: Args, api: API, ids: list) -> dict:
-=======
+# @todo: check get_cms_object_data_by_ids
 async def get_objects_from_api(args: Args, api: API, ids: list) -> dict:
->>>>>>> c118e579
     """ fetch info from api object endpoint for given ids. Useful to complement missing data """
 
     req = api.make_request(
@@ -187,7 +183,7 @@
 
     return None
 
-
+# @todo: check
 def get_listable_items_by_ids(args, ids: list, api) -> Dict[str, ListableItem]:
     data_by_id = get_cms_object_data_by_ids(args, api, ids)
     listables = get_listables_from_response(args, list(data_by_id.values()))
