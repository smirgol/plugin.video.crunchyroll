--- conflicted
+++ resolved
@@ -120,28 +120,6 @@
     return r_json
 
 
-<<<<<<< HEAD
-=======
-def get_series_data_from_series_id(args, series_id: str, api) -> dict:
-    return get_series_data_from_series_ids(args, [series_id], api).get(series_id)
-
-
-def get_series_data_from_series_ids(args, ids: list, api) -> dict:
-    req = api.make_request(
-        method="GET",
-        url=api.OBJECTS_BY_ID_LIST_ENDPOINT.format(','.join(ids)),
-        params={
-            "locale": args.subtitle,
-            # "preferred_audio_language": ""
-        }
-    )
-    if not req or "error" in req:
-        return {}
-
-    return {item.get("id"): item for item in req.get("data")}
-
-
->>>>>>> f4d8e008
 def get_stream_id_from_url(url: str) -> Union[str, None]:
     stream_id = re.search('/videos/([^/]+)/streams', url)
     if stream_id is None:
