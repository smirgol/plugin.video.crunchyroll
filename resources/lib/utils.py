--- conflicted
+++ resolved
@@ -28,13 +28,8 @@
 
 from typing import Dict, Union, List
 
-<<<<<<< HEAD
-from . import view
-from .model import EpisodeData, SeriesData, MovieData, Args, LoginError, CrunchyrollError
-=======
 from .model import Args, CrunchyrollError, ListableItem, EpisodeData, MovieData, SeriesData, SeasonData
 from .api import API
->>>>>>> a0417d41
 
 
 def parse(argv) -> Args:
@@ -90,75 +85,6 @@
 async def get_objects_from_api(args: Args, api: API, ids: list) -> dict:
     """ fetch info from api object endpoint for given ids. Useful to complement missing data """
 
-<<<<<<< HEAD
-
-def date_to_str(date: datetime) -> str:
-    return "{}-{}-{}T{}:{}:{}Z".format(
-        date.year, date.month,
-        date.day, date.hour,
-        date.minute, date.second
-    )
-
-
-def str_to_date(string: str) -> datetime:
-    time_format = "%Y-%m-%dT%H:%M:%SZ"
-
-    try:
-        res = datetime.strptime(string, time_format)
-    except TypeError:
-        res = datetime(*(time.strptime(string, time_format)[0:6]))
-
-    return res
-
-
-def get_json_from_response(r: Response) -> Optional[Dict]:
-    code: int = r.status_code
-    response_type: str = r.headers.get("Content-Type")
-
-    # no content - possibly POST/DELETE request?
-    if not r or not r.text:
-        try:
-            r.raise_for_status()
-            return None
-        except HTTPError as e:
-            # r.text is empty when status code cause raise
-            r = e.response
-
-    # handle text/plain response (e.g. fetch subtitle)
-    if response_type == "text/plain":
-        # if encoding is not provided in the response, Requests will make an educated guess and very likely fail
-        # messing encoding up - which did cost me hours. We will always receive utf-8 from crunchy, so enforce that
-        r.encoding = "utf-8"
-        d = dict()
-        d.update({
-            'data': r.text
-        })
-        return d
-
-    try:
-        r_json: Dict = r.json()
-    except requests.exceptions.JSONDecodeError:
-        log_error_with_trace(None, "Failed to parse response data")
-        return None
-
-    if "error" in r_json:
-        error_code = r_json.get("error")
-        if error_code == "invalid_grant":
-            raise LoginError(f"[{code}] Invalid login credentials.")
-    elif "message" in r_json and "code" in r_json:
-        message = r_json.get("message")
-        raise CrunchyrollError(f"[{code}] Error occurred: {message}")
-    if not r.ok:
-        raise CrunchyrollError(f"[{code}] {r.text}")
-
-    return r_json
-
-
-def get_stream_id_from_url(url: str) -> Union[str, None]:
-    stream_id = re.search('/videos/([^/]+)/streams', url)
-    if stream_id is None:
-        return None
-=======
     req = api.make_request(
         method='GET',
         url=api.OBJECTS_BY_ID_LIST_ENDPOINT.format(','.join(ids)),
@@ -185,7 +111,6 @@
 
     if not stream_id:
         raise CrunchyrollError('Failed to get stream id')
->>>>>>> a0417d41
 
     return stream_id[1]
 
@@ -257,117 +182,6 @@
             return src.get('source')
 
     return None
-
-
-def add_items_to_view(items: list, args, api):
-    series_ids = [
-        item.get("panel").get("episode_metadata").get("series_id")
-        if item.get("panel") and item.get("panel").get("episode_metadata") and item.get("panel").get(
-            "episode_metadata").get("series_id")
-        else "0"
-        for item in items
-    ]
-    series_data = get_data_from_object_ids(args, series_ids, api)
-
-    for item in items:
-        try:
-            entry = get_raw_panel_from_dict(item)
-            if not entry:
-                continue
-
-            series_obj = None
-            if entry.series_id:
-                series_obj = series_data.get(entry.series_id)
-                
-            media_info = create_media_info_from_objects_data(entry, series_obj)
-            view.add_item(
-                args,
-                media_info,
-                is_folder=False
-            )
-
-        except Exception:
-            log_error_with_trace(args, "Failed to add item to view: %s" % (json.dumps(item, indent=4)))
-
-
-def get_data_from_object_ids(args, ids: list, api) -> Dict[str, Union[MovieData, SeriesData, EpisodeData]]:
-    req = api.make_request(
-        method="GET",
-        url=api.OBJECTS_BY_ID_LIST_ENDPOINT.format(','.join(ids)),
-        params={
-            "locale": args.subtitle,
-            # "preferred_audio_language": ""
-        }
-    )
-    if not req or "error" in req:
-        return {}
-
-    return {item.get("id"): get_object_data_from_dict(item) for item in req.get("data")}
-
-
-def get_raw_panel_from_dict(item: dict) -> Union[MovieData, SeriesData, EpisodeData, None]:
-    if not item:
-        return None
-
-    result = get_object_data_from_dict(item.get("panel"))
-    if result:
-        result.playhead = item.get("playhead", 0)
-        if result.duration is not None:
-            result.playcount = 1 if (int(result.playhead / result.duration * 100)) > 90 else 0
-    return result
-
-
-def get_object_data_from_dict(raw_data: dict) -> Union[MovieData, SeriesData, EpisodeData, None]:
-    if not raw_data or not raw_data.get('type'):
-        return None
-
-    if raw_data.get("type") == "episode":
-        return EpisodeData(raw_data)
-    elif raw_data.get("type") == "series":
-        return SeriesData(raw_data)
-    elif raw_data.get("type") == "movie":
-        return MovieData(raw_data)
-    else:
-        crunchy_log(None, "unhandled index for metadata. %s" % (json.dumps(raw_data, indent=4)),
-                    xbmc.LOGERROR)
-        return None
-
-
-def create_media_info_from_objects_data(entry: Union[MovieData, SeriesData, EpisodeData], series_obj: SeriesData) -> \
-        Optional[Dict]:
-    if not entry:
-        return
-
-    poster = ""
-    fanart = ""
-    if series_obj:
-        poster = series_obj.poster
-        fanart = series_obj.fanart
-
-    # add to view
-    return {
-        "title": entry.title,
-        "tvshowtitle": entry.tvshowtitle,
-        "duration": entry.duration,
-        "playcount": entry.playcount,
-        "season": entry.season,
-        "episode": entry.episode,
-        "episode_id": entry.episode_id,
-        "collection_id": entry.collection_id,
-        "series_id": entry.series_id,
-        "plot": entry.plot,
-        "plotoutline": entry.plotoutline,
-        "genre": "",  # no longer available
-        "year": entry.year,
-        "aired": entry.aired,
-        "premiered": entry.premiered,
-        "thumb": entry.thumb,
-        "poster": poster,
-        "fanart": fanart,
-        "stream_id": entry.stream_id,
-        "playhead": entry.playhead,
-        "mode": "videoplay"
-    }
 
 
 def dump(data) -> None:
