# -*- coding: utf-8 -*-
# Crunchyroll
# Copyright (C) 2018 MrKrabat
#
# This program is free software: you can redistribute it and/or modify
# it under the terms of the GNU Affero General Public License as
# published by the Free Software Foundation, either version 3 of the
# License, or (at your option) any later version.
#
# This program is distributed in the hope that it will be useful,
# but WITHOUT ANY WARRANTY; without even the implied warranty of
# MERCHANTABILITY or FITNESS FOR A PARTICULAR PURPOSE.  See the
# GNU Affero General Public License for more details.
#
# You should have received a copy of the GNU Affero General Public License
# along with this program.  If not, see <http://www.gnu.org/licenses/>.
import json
import re
from json import dumps

import requests
import xbmc
import xbmcgui
from requests import Response
from requests.exceptions import HTTPError

try:
    from urlparse import parse_qs
    from urllib import unquote_plus
except ImportError:
    from urllib.parse import parse_qs, unquote_plus

from datetime import datetime
import time
from typing import Dict, Optional, Union

from . import view
<<<<<<< HEAD
from .model import Object, EpisodeData, SeriesData, MovieData, Args, LoginError, CrunchyrollError
=======
from .model import EpisodeData, SeriesData, MovieData, Args, LoginError, CrunchyrollError
>>>>>>> 15a84418


def parse(argv) -> Args:
    """Decode arguments
    """
    if argv[2]:
        return Args(argv, parse_qs(argv[2][1:]))
    else:
        return Args(argv, {})


def headers() -> Dict:
    return {
        "User-Agent": "Crunchyroll/3.10.0 Android/6.0 okhttp/4.9.1",
        "Content-Type": "application/x-www-form-urlencoded"
    }


def get_date() -> datetime:
    return datetime.utcnow()


def date_to_str(date: datetime) -> str:
    return "{}-{}-{}T{}:{}:{}Z".format(
        date.year, date.month,
        date.day, date.hour,
        date.minute, date.second
    )


def str_to_date(string: str) -> datetime:
    time_format = "%Y-%m-%dT%H:%M:%SZ"

    try:
        res = datetime.strptime(string, time_format)
    except TypeError:
        res = datetime(*(time.strptime(string, time_format)[0:6]))

    return res


def get_json_from_response(r: Response) -> Optional[Dict]:
    code: int = r.status_code
    response_type: str = r.headers.get("Content-Type")

    # no content - possibly POST/DELETE request?
    if not r or not r.text:
        try:
            r.raise_for_status()
            return None
        except HTTPError as e:
            # r.text is empty when status code cause raise
            r = e.response

    # handle text/plain response (e.g. fetch subtitle)
    if response_type == "text/plain":
        # if encoding is not provided in the response, Requests will make an educated guess and very likely fail
        # messing encoding up - which did cost me hours. We will always receive utf-8 from crunchy, so enforce that
        r.encoding = "utf-8"
        d = dict()
        d.update({
            'data': r.text
        })
        return d

    try:
        r_json: Dict = r.json()
    except requests.exceptions.JSONDecodeError:
        log_error_with_trace(None, "Failed to parse response data")
        return None

    if "error" in r_json:
        error_code = r_json.get("error")
        if error_code == "invalid_grant":
            raise LoginError(f"[{code}] Invalid login credentials.")
    elif "message" in r_json and "code" in r_json:
        message = r_json.get("message")
        raise CrunchyrollError(f"[{code}] Error occurred: {message}")
    if not r.ok:
        raise CrunchyrollError(f"[{code}] {r.text}")

    return r_json


def get_stream_id_from_url(url: str) -> Union[str, None]:
    stream_id = re.search('/videos/([^/]+)/streams', url)
    if stream_id is None:
        return None

    return stream_id[1]


def get_watched_status_from_playheads_data(playheads_data, episode_id) -> int:
    if playheads_data and playheads_data["data"]:
        for info in playheads_data["data"]:
            if info["content_id"] == episode_id:
                return 1 if (info["fully_watched"] is True) else 0

    return 0


def get_image_from_struct(item: Dict, image_type: str, depth: int = 2) -> Union[str, None]:
    if item.get("images") and item.get("images").get(image_type):
        src = item.get("images").get(image_type)
        for i in range(0, depth):
            if src[-1]:
                src = src[-1]
            else:
                return None
        if src.get('source'):
            return src.get('source')

    return None


def add_items_to_view(items: list, args, api):
    series_ids = [
        item.get("panel").get("episode_metadata").get("series_id")
<<<<<<< HEAD
        if item.get("panel") and item.get("panel").get("episode_metadata") and item.get("panel").get("episode_metadata").get("series_id")
=======
        if item.get("panel") and item.get("panel").get("episode_metadata") and item.get("panel").get(
            "episode_metadata").get("series_id")
>>>>>>> 15a84418
        else "0"
        for item in items
    ]
    series_data = get_data_from_object_ids(args, series_ids, api)

    for item in items:
        try:
            entry = get_raw_panel_from_dict(item)
            if not entry:
                continue

            series_obj = None
            if entry.series_id:
                series_obj = series_data.get(entry.series_id)
                
            media_info = create_media_info_from_objects_data(entry, series_obj)
            view.add_item(
                args,
                media_info,
                is_folder=False
            )

        except Exception:
            log_error_with_trace(args, "Failed to add item to view: %s" % (json.dumps(item, indent=4)))


<<<<<<< HEAD
def get_data_from_object_ids(args, ids: list, api) -> Object:
=======
def get_data_from_object_ids(args, ids: list, api) -> Dict[str, Union[MovieData, SeriesData, EpisodeData]]:
>>>>>>> 15a84418
    req = api.make_request(
        method="GET",
        url=api.OBJECTS_BY_ID_LIST_ENDPOINT.format(','.join(ids)),
        params={
            "locale": args.subtitle,
            # "preferred_audio_language": ""
        }
    )
    if not req or "error" in req:
        return {}

<<<<<<< HEAD
    return {item.get("id") : get_object_data_from_dict(item) for item in req.get("data")}


def get_raw_panel_from_dict(item: dict) -> Object:
=======
    return {item.get("id"): get_object_data_from_dict(item) for item in req.get("data")}


def get_raw_panel_from_dict(item: dict) -> Union[MovieData, SeriesData, EpisodeData, None]:
>>>>>>> 15a84418
    if not item:
        return None

    result = get_object_data_from_dict(item.get("panel"))
    if result:
        result.playhead = item.get("playhead", 0)
<<<<<<< HEAD
    return result


def get_object_data_from_dict(raw_data: dict) -> Object:
=======
        if result.duration is not None:
            result.playcount = 1 if (int(result.playhead / result.duration * 100)) > 90 else 0
    return result


def get_object_data_from_dict(raw_data: dict) -> Union[MovieData, SeriesData, EpisodeData, None]:
>>>>>>> 15a84418
    if not raw_data or not raw_data.get('type'):
        return None

    if raw_data.get("type") == "episode":
        return EpisodeData(raw_data)
    elif raw_data.get("type") == "series":
        return SeriesData(raw_data)
    elif raw_data.get("type") == "movie":
        return MovieData(raw_data)
    else:
<<<<<<< HEAD
        crunchy_log(args, "unhandled index for metadata. %s" % (json.dumps(raw_data, indent=4)),
                            xbmc.LOGERROR)
        return None


def create_media_info_from_objects_data(entry: Object, series_obj: SeriesData) -> dict:
=======
        crunchy_log(None, "unhandled index for metadata. %s" % (json.dumps(raw_data, indent=4)),
                    xbmc.LOGERROR)
        return None


def create_media_info_from_objects_data(entry: Union[MovieData, SeriesData, EpisodeData], series_obj: SeriesData) -> \
        Optional[Dict]:
>>>>>>> 15a84418
    if not entry:
        return

    poster = ""
    fanart = ""
    if series_obj:
        poster = series_obj.poster
        fanart = series_obj.fanart

    # add to view
    return {
        "title": entry.title,
        "tvshowtitle": entry.tvshowtitle,
        "duration": entry.duration,
        "playcount": entry.playcount,
        "season": entry.season,
        "episode": entry.episode,
        "episode_id": entry.episode_id,
        "collection_id": entry.collection_id,
        "series_id": entry.series_id,
        "plot": entry.plot,
        "plotoutline": entry.plotoutline,
        "genre": "",  # no longer available
        "year": entry.year,
        "aired": entry.aired,
        "premiered": entry.premiered,
        "thumb": entry.thumb,
        "poster": poster,
        "fanart": fanart,
        "stream_id": entry.stream_id,
        "playhead": entry.playhead,
        "mode": "videoplay"
    }


def dump(data) -> None:
    xbmc.log(dumps(data, indent=4), xbmc.LOGINFO)


def log(message) -> None:
    xbmc.log(message, xbmc.LOGINFO)


def crunchy_log(args, message, loglevel=xbmc.LOGINFO) -> None:
    addon_name = args.addon_name if args is not None and hasattr(args, 'addon_name') else "Crunchyroll"
    xbmc.log("[PLUGIN] %s: %s" % (addon_name, str(message)), loglevel)


def log_error_with_trace(args, message, show_notification: bool = True) -> None:
    import sys
    import traceback

    # Get current system exception
    ex_type, ex_value, ex_traceback = sys.exc_info()

    # Extract unformatter stack traces as tuples
    trace_back = traceback.extract_tb(ex_traceback)

    # Format stacktrace
    stack_trace = list()

    for trace in trace_back:
        stack_trace.append(
            "File : %s , Line : %d, Func.Name : %s, Message : %s\n" % (trace[0], trace[1], trace[2], trace[3]))

    addon_name = args.addon_name if args is not None and hasattr(args, 'addon_name') else "Crunchyroll"

    xbmc.log("[PLUGIN] %s: %s" % (addon_name, str(message)), xbmc.LOGERROR)
    xbmc.log("[PLUGIN] %s: %s %s %s" % (addon_name, ex_type.__name__, ex_value, stack_trace), xbmc.LOGERROR)

    if show_notification:
        xbmcgui.Dialog().notification(
            '%s Error' % addon_name,
            'Please check logs for details',
            xbmcgui.NOTIFICATION_ERROR,
            5
        )


def convert_subtitle_index_to_string(subtitle_index: int) -> str:
    if subtitle_index == "0":
        return "en-US"
    elif subtitle_index == "1":
        return "en-GB"
    elif subtitle_index == "2":
        return "es-419"
    elif subtitle_index == "3":
        return "es-ES"
    elif subtitle_index == "4":
        return "pt-BR"
    elif subtitle_index == "5":
        return "pt-PT"
    elif subtitle_index == "6":
        return "fr-FR"
    elif subtitle_index == "7":
        return "de-DE"
    elif subtitle_index == "8":
        return "ar-ME"
    elif subtitle_index == "9":
        return "it-IT"
    elif subtitle_index == "10":
        return "ru-RU"
    elif subtitle_index == "11":
        return ""
    else:
        return "en-US"


def convert_language_iso_to_string(args: Args, language_iso: str) -> str:
    if language_iso == "en-US":
        return args.addon.getLocalizedString(30021)
    elif language_iso == "en-GB":
        return args.addon.getLocalizedString(30022)
    elif language_iso == "es-419":
        return args.addon.getLocalizedString(30023)
    elif language_iso == "es-ES":
        return args.addon.getLocalizedString(30024)
    elif language_iso == "pt-BR":
        return args.addon.getLocalizedString(30025)
    elif language_iso == "pt-PT":
        return args.addon.getLocalizedString(30026)
    elif language_iso == "fr-FR":
        return args.addon.getLocalizedString(30027)
    elif language_iso == "de-DE":
        return args.addon.getLocalizedString(30028)
    elif language_iso == "ar-ME":
        return args.addon.getLocalizedString(30029)
    elif language_iso == "it-IT":
        return args.addon.getLocalizedString(30030)
    elif language_iso == "ru-RU":
        return args.addon.getLocalizedString(30031)
    else:
        return language_iso


def filter_series(args: Args, item: Dict) -> bool:
    # is it a dub in my main language?
    if args.subtitle == item.get('audio_locale', ""):
        return True

    # is it a dub in my alternate language?
    if args.subtitle_fallback and args.subtitle_fallback == item.get('audio_locale', ""):
        return True

    # is it japanese audio, but there are subtitles in my main language?
    if item.get("audio_locale") == "ja-JP":
        # fix for missing subtitles in data
        if item.get("subtitle_locales", []) == [] and item.get('is_subbed', False) is True:
            return True

        if args.subtitle in item.get("subtitle_locales", []):
            return True

        if args.subtitle_fallback and args.subtitle_fallback in item.get("subtitle_locales", []):
            return True

    return False


def format_long_episode_title(season_title: str, episode_number: str, title: str):
    return season_title + " #" + str(episode_number) + " - " + title


def format_short_episode_title(season_number: int, episode_number: str, title: str):
    return (str(season_number) + "x" if season_number else "") + two_digits(episode_number) + ". " + title


def two_digits(n):
    if not n:
        return "00"
    if n < 10:
        return "0" + str(n)
    return str(n)<|MERGE_RESOLUTION|>--- conflicted
+++ resolved
@@ -35,11 +35,7 @@
 from typing import Dict, Optional, Union
 
 from . import view
-<<<<<<< HEAD
-from .model import Object, EpisodeData, SeriesData, MovieData, Args, LoginError, CrunchyrollError
-=======
 from .model import EpisodeData, SeriesData, MovieData, Args, LoginError, CrunchyrollError
->>>>>>> 15a84418
 
 
 def parse(argv) -> Args:
@@ -158,12 +154,7 @@
 def add_items_to_view(items: list, args, api):
     series_ids = [
         item.get("panel").get("episode_metadata").get("series_id")
-<<<<<<< HEAD
         if item.get("panel") and item.get("panel").get("episode_metadata") and item.get("panel").get("episode_metadata").get("series_id")
-=======
-        if item.get("panel") and item.get("panel").get("episode_metadata") and item.get("panel").get(
-            "episode_metadata").get("series_id")
->>>>>>> 15a84418
         else "0"
         for item in items
     ]
@@ -178,7 +169,7 @@
             series_obj = None
             if entry.series_id:
                 series_obj = series_data.get(entry.series_id)
-                
+
             media_info = create_media_info_from_objects_data(entry, series_obj)
             view.add_item(
                 args,
@@ -190,11 +181,7 @@
             log_error_with_trace(args, "Failed to add item to view: %s" % (json.dumps(item, indent=4)))
 
 
-<<<<<<< HEAD
-def get_data_from_object_ids(args, ids: list, api) -> Object:
-=======
 def get_data_from_object_ids(args, ids: list, api) -> Dict[str, Union[MovieData, SeriesData, EpisodeData]]:
->>>>>>> 15a84418
     req = api.make_request(
         method="GET",
         url=api.OBJECTS_BY_ID_LIST_ENDPOINT.format(','.join(ids)),
@@ -206,36 +193,20 @@
     if not req or "error" in req:
         return {}
 
-<<<<<<< HEAD
-    return {item.get("id") : get_object_data_from_dict(item) for item in req.get("data")}
-
-
-def get_raw_panel_from_dict(item: dict) -> Object:
-=======
     return {item.get("id"): get_object_data_from_dict(item) for item in req.get("data")}
 
 
 def get_raw_panel_from_dict(item: dict) -> Union[MovieData, SeriesData, EpisodeData, None]:
->>>>>>> 15a84418
     if not item:
         return None
 
     result = get_object_data_from_dict(item.get("panel"))
     if result:
         result.playhead = item.get("playhead", 0)
-<<<<<<< HEAD
     return result
 
 
-def get_object_data_from_dict(raw_data: dict) -> Object:
-=======
-        if result.duration is not None:
-            result.playcount = 1 if (int(result.playhead / result.duration * 100)) > 90 else 0
-    return result
-
-
 def get_object_data_from_dict(raw_data: dict) -> Union[MovieData, SeriesData, EpisodeData, None]:
->>>>>>> 15a84418
     if not raw_data or not raw_data.get('type'):
         return None
 
@@ -246,22 +217,12 @@
     elif raw_data.get("type") == "movie":
         return MovieData(raw_data)
     else:
-<<<<<<< HEAD
-        crunchy_log(args, "unhandled index for metadata. %s" % (json.dumps(raw_data, indent=4)),
-                            xbmc.LOGERROR)
-        return None
-
-
-def create_media_info_from_objects_data(entry: Object, series_obj: SeriesData) -> dict:
-=======
         crunchy_log(None, "unhandled index for metadata. %s" % (json.dumps(raw_data, indent=4)),
                     xbmc.LOGERROR)
         return None
 
 
-def create_media_info_from_objects_data(entry: Union[MovieData, SeriesData, EpisodeData], series_obj: SeriesData) -> \
-        Optional[Dict]:
->>>>>>> 15a84418
+def create_media_info_from_objects_data(entry: Union[MovieData, SeriesData, EpisodeData], series_obj: SeriesData) -> Optional[Dict]:
     if not entry:
         return
 
