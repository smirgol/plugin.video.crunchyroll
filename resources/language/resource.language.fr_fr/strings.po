--- conflicted
+++ resolved
@@ -177,7 +177,6 @@
 msgid "If the video does not start wait 30 seconds for the fallback to start."
 msgstr "Si la vidéo ne démarre pas, attendez 30 secondes et recommencez."
 
-<<<<<<< HEAD
 msgctxt "#30067"
 msgid "Add to playlist"
 msgstr "Add to playlist"
@@ -185,12 +184,11 @@
 msgctxt "#30068"
 msgid "Remove from playlist"
 msgstr "Remove from playlist"
-=======
+
 msgctxt "#30069"
 msgid "Alternative Subtitle Language"
 msgstr "Langue alternative des sous-titres"
 
 msgctxt "#30070"
 msgid "None"
-msgstr "Rien"
->>>>>>> 72cc055e
+msgstr "Rien"