# Kodi Media Center language file
msgid ""
msgstr ""
"Project-Id-Version: Kodi Addons\n"
"Report-Msgid-Bugs-To: alanwww1@kodi.org\n"
"POT-Creation-Date: YEAR-MO-DA HO:MI+ZONE\n"
"PO-Revision-Date: YEAR-MO-DA HO:MI+ZONE\n"
"Last-Translator: FULL NAME <EMAIL@ADDRESS>\n"
"Language-Team: LANGUAGE\n"
"MIME-Version: 1.0\n"
"Content-Type: text/plain; charset=UTF-8\n"
"Content-Transfer-Encoding: 8bit\n"
"Language: en\n"
"Plural-Forms: nplurals=2; plural=(n != 1);\n"


# Crunchyroll Settings

msgctxt "#30001"
msgid "Email"
msgstr ""

msgctxt "#30002"
msgid "Password"
msgstr ""

msgctxt "#30003"
msgid "Synchronize play time progress"
msgstr ""

msgctxt "#30004"
msgid "Configure InputStream Adaptive"
msgstr ""

msgctxt "#30020"
msgid "Subtitle Language"
msgstr ""

msgctxt "#30021"
msgid "English (US)"
msgstr ""

msgctxt "#30022"
msgid "English (UK)"
msgstr ""

msgctxt "#30023"
msgid "Spanish"
msgstr ""

msgctxt "#30024"
msgid "Spanish (Spain)"
msgstr ""

msgctxt "#30025"
msgid "Portuguese (Brazil)"
msgstr ""

msgctxt "#30026"
msgid "Portuguese (Portugal)"
msgstr ""

msgctxt "#30027"
msgid "French (France)"
msgstr ""

msgctxt "#30028"
msgid "German"
msgstr ""

msgctxt "#30029"
msgid "Arabic"
msgstr ""

msgctxt "#30030"
msgid "Italian"
msgstr ""

msgctxt "#30031"
msgid "Russian"
msgstr ""


# Crunchyroll Menue

msgctxt "#30040"
msgid "Queue"
msgstr ""

msgctxt "#30041"
msgid "Search"
msgstr ""

msgctxt "#30042"
msgid "History"
msgstr ""

msgctxt "#30043"
msgid "Random"
msgstr ""

msgctxt "#30044"
msgid "Next page"
msgstr ""

msgctxt "#30045"
msgid "Goto series"
msgstr ""

msgctxt "#30046"
msgid "Goto season"
msgstr ""

msgctxt "#30050"
msgid "Anime"
msgstr ""

msgctxt "#30051"
msgid "Drama"
msgstr ""

msgctxt "#30052"
msgid "Popular"
msgstr ""

msgctxt "#30053"
msgid "Simulcasts"
msgstr ""

msgctxt "#30054"
msgid "Updated"
msgstr ""

msgctxt "#30055"
msgid "Alphabetical"
msgstr ""

msgctxt "#30056"
msgid "Genres"
msgstr ""

msgctxt "#30057"
msgid "Seasons"
msgstr ""

msgctxt "#30058"
msgid "Featured"
msgstr ""

msgctxt "#30059"
msgid "Newest"
msgstr ""


# Crunchyroll Messages

msgctxt "#30060"
msgid "Login failed"
msgstr ""

msgctxt "#30061"
msgid "An error occurred"
msgstr ""

msgctxt "#30062"
msgid "You need to be logged in"
msgstr ""

msgctxt "#30063"
msgid "You need to be a premium member"
msgstr ""

msgctxt "#30064"
msgid "Failed to play video"
msgstr ""

msgctxt "#30065"
msgid "Do you want to continue watching at %s%%?"
msgstr ""

msgctxt "#30066"
msgid "If the video does not start wait 30 seconds for the fallback to start."
msgstr ""

<<<<<<< HEAD
=======
msgctxt "#30067"
msgid "Add to playlist"
msgstr ""

msgctxt "#30068"
msgid "Remove from playlist"
msgstr ""

>>>>>>> 4ccb2d6f
msgctxt "#30069"
msgid "Alternative Subtitle Language"
msgstr ""

msgctxt "#30070"
msgid "None"
msgstr ""<|MERGE_RESOLUTION|>--- conflicted
+++ resolved
@@ -182,8 +182,6 @@
 msgid "If the video does not start wait 30 seconds for the fallback to start."
 msgstr ""
 
-<<<<<<< HEAD
-=======
 msgctxt "#30067"
 msgid "Add to playlist"
 msgstr ""
@@ -192,7 +190,6 @@
 msgid "Remove from playlist"
 msgstr ""
 
->>>>>>> 4ccb2d6f
 msgctxt "#30069"
 msgid "Alternative Subtitle Language"
 msgstr ""
