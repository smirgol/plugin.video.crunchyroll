--- conflicted
+++ resolved
@@ -182,19 +182,18 @@
 msgid "If the video does not start wait 30 seconds for the fallback to start."
 msgstr ""
 
-<<<<<<< HEAD
 msgctxt "#30067"
 msgid "Add to playlist"
 msgstr ""
 
 msgctxt "#30068"
 msgid "Remove from playlist"
-=======
+msgstr ""
+
 msgctxt "#30069"
 msgid "Alternative Subtitle Language"
 msgstr ""
 
 msgctxt "#30070"
 msgid "None"
->>>>>>> 72cc055e
 msgstr ""