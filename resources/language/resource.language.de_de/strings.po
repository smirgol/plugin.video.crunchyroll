--- conflicted
+++ resolved
@@ -182,8 +182,6 @@
 msgid "If the video does not start wait 30 seconds for the fallback to start."
 msgstr "Wenn das Video nicht abspielt, warte bitte 30 Sekunden, damit der Fallback einsetzen kann."
 
-<<<<<<< HEAD
-=======
 msgctxt "#30067"
 msgid "Add to playlist"
 msgstr "Zu Playlist hinzufugen"
@@ -192,7 +190,6 @@
 msgid "Remove from playlist"
 msgstr "Von Playlist entfernen"
 
->>>>>>> 4ccb2d6f
 msgctxt "#30069"
 msgid "Alternative Subtitle Language"
 msgstr "Alternative Untertitel Sprache"
