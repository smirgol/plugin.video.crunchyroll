--- conflicted
+++ resolved
@@ -177,7 +177,6 @@
 msgid "If the video does not start wait 30 seconds for the fallback to start."
 msgstr "Se o vídeo não iniciar, aguarde 30 segundos e tente novamente."
 
-<<<<<<< HEAD
 msgctxt "#30067"
 msgid "Add to playlist"
 msgstr "Add to playlist"
@@ -185,12 +184,11 @@
 msgctxt "#30068"
 msgid "Remove from playlist"
 msgstr "Remove from playlist"
-=======
+
 msgctxt "#30069"
 msgid "Alternative Subtitle Language"
 msgstr "Idioma de legenda alternativo"
 
 msgctxt "#30070"
 msgid "None"
-msgstr "Nada"
->>>>>>> 72cc055e
+msgstr "Nada"